<script lang="ts">
	import { onMount, onDestroy } from 'svelte';
<<<<<<< HEAD
  import { page } from '$app/stores';
  import { get_document, update_document, setup_auto_save, get_project_from_document } from '$lib/ts/document';
  import { get_project_documents } from '$lib/ts/project';
  import { goto } from '$app/navigation';
  import logo from '$lib/assets/logo.png';
  import backgroundImage from '$lib/assets/editor-background.jpg';
  
  // Document state
  let documentId = $page.params.id;
  let documentData: any = null;
  let loading = true;
  let error = false;
  
  // Project state
  let projectDocuments: any[] = [];
  let currentDocumentIndex = -1;
  let projectDocumentsMap = new Map(); // Map to store preloaded documents
  
  // Editor state
  let editorContent = '';
  let editorMode: 'NORMAL' | 'INSERT' | 'COMMAND' = 'NORMAL';
  let cursorLine = 1;
  let cursorColumn = 1;
  let editorElement: HTMLTextAreaElement;
  
  // Add this for line numbers
  let lines: string[] = [''];
  let activeLineIndex = 0;
  
  // Add these variables for animation
  let isAnimating = false;
  let slideDirection = ''; // 'left' or 'right'
  let previousDocumentContent = '';
  let previousDocumentLines: string[] = [];
  let previousActiveLineIndex = 0;
  let animationHeight = 0; // Store the height for consistent animation
  
  // Cursor prompts
  let showCursorPrompt = true;
  let cursorPrompts = {
    'NORMAL': [
      { key: 'i', description: 'Enter insert mode' },
      { key: 'Esc', description: 'Return to normal mode' },
      { key: ':', description: 'Enter command mode' },
      { key: 'h/j/k/l', description: 'Move cursor left/down/up/right' },
      { key: 'w', description: 'Move forward by word' },
      { key: 'b', description: 'Move backward by word' },
      { key: 'x', description: 'Delete character' },
      { key: 'dd', description: 'Delete line' },
      { key: 'yy', description: 'Copy line' },
      { key: 'p', description: 'Paste after cursor' }
    ],
    'INSERT': [
      { key: 'Esc', description: 'Return to normal mode' },
      { key: 'Type', description: 'Edit text' },
      { key: 'Enter', description: 'New line' },
      { key: 'Backspace', description: 'Delete previous character' }
    ],
    'COMMAND': [
      { key: ':w', description: 'Save document' },
      { key: ':q', description: 'Quit editor' },
      { key: ':wq', description: 'Save and quit' },
      { key: ':help', description: 'Show help' },
      { key: 'Esc', description: 'Return to normal mode' }
    ]
  } as const;
  
  // Function to switch to another document with animation
  async function switchDocument(docId: number) {
    try {
      console.log(`Switching to document ${docId} from ${documentId}`);
      
      // Don't switch if already animating
      if (isAnimating) return;
      
      // Save current document before switching
      if (documentData) {
        console.log('Saving current document before switching');
        documentData.content = editorContent;
        await update_document(documentData);
      }
      
      // Check if we already have the document loaded
      if (projectDocumentsMap.has(docId)) {
        console.log('Using preloaded document data');
        
        // Determine slide direction based on document indices
        const currentIndex = projectDocuments.findIndex(doc => doc.id.toString() === documentId);
        const newIndex = projectDocuments.findIndex(doc => doc.id === docId);
        
        if (currentIndex < newIndex) {
          // Moving to a higher number - slide left
          slideDirection = 'left';
        } else {
          // Moving to a lower number - slide right
          slideDirection = 'right';
        }
        
        // Store current document content for animation
        previousDocumentContent = editorContent;
        previousDocumentLines = [...lines];
        previousActiveLineIndex = activeLineIndex;
        
        // Store current editor height for smooth animation
        if (editorElement && editorElement.parentElement) {
          animationHeight = Math.max(
            editorElement.parentElement.offsetHeight,
            editorElement.scrollHeight
          );
        }
        
        // Start animation
        isAnimating = true;
        
        // Update document ID in URL without full page reload
        window.history.pushState({}, '', `/document/${docId}`);
        documentId = docId.toString();
        
        // Load the preloaded document data
        documentData = projectDocumentsMap.get(docId);
        editorContent = documentData.content || '';
        lines = editorContent.split('\n');
        
        // Update current document index
        currentDocumentIndex = projectDocuments.findIndex(doc => doc.id === docId);
        
        // Wait for animation to complete
        setTimeout(() => {
          isAnimating = false;
          slideDirection = '';
          previousDocumentContent = '';
          previousDocumentLines = [];
          animationHeight = 0;
          // Adjust textarea height
          setTimeout(adjustTextareaHeight, 0);
        }, 300); // Match this with CSS transition duration
        
        return;
      }
      
      // If document not preloaded, navigate to it the traditional way
      console.log(`Document not preloaded, navigating to /document/${docId}`);
      window.location.href = `/document/${docId}`;
    } catch (error) {
      console.error('Error switching document:', error);
      isAnimating = false;
    }
  }
  
  // Load project documents and preload their content
  async function loadProjectDocuments() {
    console.log('Loading project documents, document data:', documentData);
    
    if (!documentData || !documentData.project_id) {
      console.log('No project_id found in document data');
      return;
    }
    
    try {
      console.log(`Fetching documents for project ${documentData.project_id}`);
      const docs = await get_project_documents(documentData.project_id);
      console.log('Received project documents:', docs);
      
      if (docs && docs.length > 0) {
        projectDocuments = docs;
        
        // Find current document index
        currentDocumentIndex = projectDocuments.findIndex(doc => doc.id.toString() === documentId);
        console.log(`Current document index: ${currentDocumentIndex}`);
        
        // Preload all documents in the project
        await preloadDocuments();
      } else {
        console.log('No documents found in project');
        projectDocuments = []; // Ensure it's an empty array
      }
    } catch (e) {
      console.error('Error loading project documents:', e);
      projectDocuments = []; // Ensure it's an empty array on error
    }
  }
  
  // Preload all documents in the project
  async function preloadDocuments() {
    console.log('Preloading project documents');
    
    // Add current document to the map
    projectDocumentsMap.set(parseInt(documentId), documentData);
    
    // Preload other documents
    for (const doc of projectDocuments) {
      if (doc.id.toString() !== documentId) {
        try {
          console.log(`Preloading document ${doc.id}`);
          const docData = await get_document(doc.id);
          if (docData) {
            projectDocumentsMap.set(doc.id, docData);
          }
        } catch (e) {
          console.error(`Error preloading document ${doc.id}:`, e);
        }
      }
    }
    
    console.log('Preloading complete, documents in cache:', projectDocumentsMap.size);
  }
  
  // Handle key events to switch modes
  function handleKeyDown(event: KeyboardEvent) {
    if (event.key === 'Escape') {
      editorMode = 'NORMAL';
    } else if (editorMode === 'NORMAL') {
      if (event.key === 'i') {
        editorMode = 'INSERT';
        event.preventDefault();
      } else if (event.key === ':') {
        editorMode = 'COMMAND';
        event.preventDefault();
      }
    }
    
    // Update cursor position
    if (editorElement) {
      const position = editorElement.selectionStart;
      const text = editorElement.value;
      const lines = text.substr(0, position).split('\n');
      cursorLine = lines.length;
      cursorColumn = lines[lines.length - 1].length + 1;
    }
    
    // Update active line
    if (editorElement) {
      const position = editorElement.selectionStart;
      const text = editorElement.value;
      const textBeforeCursor = text.substring(0, position);
      activeLineIndex = (textBeforeCursor.match(/\n/g) || []).length;
    }
  }
  
  // Update the adjustTextareaHeight function
  function adjustTextareaHeight() {
    if (editorElement) {
      // Reset height to auto to get the correct scrollHeight
      editorElement.style.height = 'auto';
      
      // Set the height to match the content
      const newHeight = Math.max(editorElement.scrollHeight, editorElement.parentElement?.clientHeight || 0);
      editorElement.style.height = newHeight + 'px';
    }
  }
  
  // Load document data
	onMount(async () => {
		try {
      documentData = await get_document(parseInt(documentId));
      if (documentData) {
        editorContent = documentData.content || '';
        lines = editorContent.split('\n');
        
        // Check if document is part of a project
        if (!documentData.project_id) {
          // If project_id is not in document data, try to get it from the API
          const projectData = await get_project_from_document(parseInt(documentId));
          if (projectData && projectData.project_id) {
            // Add project_id to document data
            documentData.project_id = projectData.project_id;
          }
        }
        
        // Load project documents if this document is part of a project
        await loadProjectDocuments();
        
        // Set up auto-save
        const cleanup = setup_auto_save(documentData, (success) => {
          // Handle save status if needed
        });
        
        // Initial height adjustment
        setTimeout(adjustTextareaHeight, 0);
			} else {
        error = true;
      }
    } catch (e) {
      console.error('Error loading document:', e);
      error = true;
    } finally {
			loading = false;
    }
  });
  
  // Update handleInput to also adjust height
  function handleInput() {
    if (documentData) {
      documentData.content = editorContent;
      
      // Update lines array for line numbers
      lines = editorContent.split('\n');
      
      // Update active line
      if (editorElement) {
        const position = editorElement.selectionStart;
        const textBeforeCursor = editorContent.substring(0, position);
        activeLineIndex = (textBeforeCursor.match(/\n/g) || []).length;
      }
      
      // Adjust textarea height
      adjustTextareaHeight();
    }
  }

  // Handle cleanup in onDestroy instead
	onDestroy(() => {
    if (documentData) {
      const cleanup = setup_auto_save(documentData, () => {});
      if (cleanup) cleanup();
    }
  });

  // Toggle cursor prompt visibility
  function toggleCursorPrompt() {
    showCursorPrompt = !showCursorPrompt;
  }
=======
	import { page } from '$app/stores';
	import { get_document, update_document, setup_auto_save, get_project_from_document } from '$lib/ts/document';
	import { get_project_documents } from '$lib/ts/project';
	import { handleNormalModeKeydown } from '$lib/ts/editor-commands';
	import { goto } from '$app/navigation';
	import logo from '$lib/assets/logo.png';
	import backgroundImage from '$lib/assets/editor-background.jpg';

	// Document state
	let documentId = $page.params.id;
	let documentData: any = null;
	let loading = true;
	let error = false;

	// Project state
	let projectDocuments: any[] = [];
	let currentDocumentIndex = -1;
	let projectDocumentsMap = new Map(); // Map to store preloaded documents

	// Editor state
	let editorContent = '';
	let editorMode = 'NORMAL';
	let cursorLine = 1;
	let cursorColumn = 1;
	let editorElement: HTMLTextAreaElement;

	// Add this for line numbers
	let lines: string[] = [''];
	let activeLineIndex = 0;

	// Add these variables for animation
	let isAnimating = false;
	let slideDirection = ''; // 'left' or 'right'
	let previousDocumentContent = '';
	let previousDocumentLines: string[] = [];
	let previousActiveLineIndex = 0;
	let animationHeight = 0; // Store the height for consistent animation

	// Add a constant for line height and minimum lines
	const LINE_HEIGHT = 24; // 1.5rem = 24px (assuming 16px font size)
	const MIN_LINES = 30;

	// Add a variable to track when the document is ready to display
	let documentReady = false;

	// Add a variable to track when project documents are loaded
	let projectDocumentsLoaded = false;

	// Add a variable to track when navbar should fade in
	let navbarReady = false;

	// Add this variable declaration at the script level
	let autoSaveCleanup: (() => void) | null = null;

	// Add command mode variables
	let commandInput = '';
	let commandPrefix = '';
	let commandInputElement: HTMLInputElement;
	let searchResults: number[] = [];
	let currentSearchIndex = -1;

	// Add variables for error messages
	let commandError = '';
	let commandErrorTimeout: ReturnType<typeof setTimeout> | null = null;

	// Add clipboard state
	let clipboardText = '';
	let normalModeBuffer = '';
	let normalModeBufferTimeout: ReturnType<typeof setTimeout> | null = null;

	// Add a function to prevent default browser behavior for certain key combinations
	function preventBrowserDefaults(event: KeyboardEvent) {
		// Prevent OS shortcuts by capturing all Ctrl/Cmd combinations
		if (event.ctrlKey || event.metaKey) {
			// Allow only specific browser shortcuts we want to keep
			const allowedKeys = ['c', 'v', 'a', 'z', 'y', 'f'];
			if (!allowedKeys.includes(event.key.toLowerCase())) {
				event.preventDefault();
			}
		}

		// Prevent other problematic keys
		const preventKeys = ['F1', 'F3', 'F5', 'F6', 'F7', 'F10', 'F11', 'F12'];
		if (preventKeys.includes(event.key)) {
			event.preventDefault();
		}
	}

	// Function to switch to another document with animation
	async function switchDocument(docId: number) {
		try {
			// Don't switch if already on this document
			if (docId.toString() === documentId) {
				console.log(`Already viewing document ${docId}, no switch needed`);
				return;
			}

			console.log(`Switching to document ${docId} from ${documentId}`);

			// Don't switch if already animating
			if (isAnimating) return;

			// Save current document before switching
			if (documentData) {
				console.log('Saving current document before switching');
				documentData.content = editorContent;
				await update_document(documentData);
			}

			// Check if we already have the document loaded
			if (projectDocumentsMap.has(docId)) {
				console.log('Using preloaded document data');

				// Determine slide direction based on document indices
				const currentIndex = projectDocuments.findIndex((doc) => doc.id.toString() === documentId);
				const newIndex = projectDocuments.findIndex((doc) => doc.id === docId);

				if (currentIndex < newIndex) {
					// Moving to a higher number - slide left
					slideDirection = 'left';
				} else {
					// Moving to a lower number - slide right
					slideDirection = 'right';
				}

				// Store current document content for animation
				previousDocumentContent = editorContent;
				previousDocumentLines = [...lines];
				previousActiveLineIndex = activeLineIndex;

				// Store current editor height for smooth animation
				if (editorElement && editorElement.parentElement) {
					animationHeight = Math.max(editorElement.parentElement.offsetHeight, editorElement.scrollHeight);
				}

				// Start animation
				isAnimating = true;

				// Update document ID in URL without full page reload
				window.history.pushState({}, '', `/document/${docId}`);
				documentId = docId.toString();

				// Load the preloaded document data
				documentData = projectDocumentsMap.get(docId);
				editorContent = documentData.content || '';
				lines = editorContent.split('\n');

				// Update current document index
				currentDocumentIndex = projectDocuments.findIndex((doc) => doc.id === docId);

				// Wait for animation to complete
				setTimeout(() => {
					isAnimating = false;
					slideDirection = '';
					previousDocumentContent = '';
					previousDocumentLines = [];
					animationHeight = 0;
					// Adjust textarea height
					setTimeout(adjustTextareaHeight, 0);
				}, 300); // Match this with CSS transition duration

				return;
			}

			// If document not preloaded, navigate to it the traditional way
			console.log(`Document not preloaded, navigating to /document/${docId}`);
			window.location.href = `/document/${docId}`;
		} catch (error) {
			console.error('Error switching document:', error);
			isAnimating = false;
		}
	}

	// Update the loadProjectDocuments function to set projectDocumentsLoaded
	async function loadProjectDocuments() {
		try {
			// Get project information for this document
			const projectInfo = await get_project_from_document(parseInt(documentId));

			if (projectInfo && projectInfo.project_id) {
				// Get all documents in this project
				const documents = await get_project_documents(projectInfo.project_id);

				if (documents && documents.length > 0) {
					projectDocuments = documents;

					// Find the index of the current document
					currentDocumentIndex = projectDocuments.findIndex((doc) => doc.id.toString() === documentId);

					// Preload documents into the map
					projectDocuments.forEach((doc) => {
						projectDocumentsMap.set(doc.id, doc);
					});

					// Set projectDocumentsLoaded to true
					projectDocumentsLoaded = true;
				}
			}
		} catch (error) {
			console.error('Error loading project documents:', error);
		}
	}

	// Function to enter command mode
	function enterCommandMode(prefix: string) {
		editorMode = 'COMMAND';
		commandPrefix = prefix;
		commandInput = '';

		// Focus the command input after it renders
		setTimeout(() => {
			if (commandInputElement) {
				commandInputElement.focus();
			}
		}, 0);
	}

	// Function to exit command mode
	function exitCommandMode() {
		editorMode = 'NORMAL';
		commandInput = '';
		commandPrefix = '';
		// Return focus to editor
		if (editorElement) {
			editorElement.focus();
		}
	}

	// Function to handle command input
	function handleCommandInput() {
		if (commandPrefix === '/' || commandPrefix === '?') {
			// For search commands, update search results as user types
			performSearch();
		}
	}

	// Function to show command error for a few seconds
	function showCommandError(message: string) {
		commandError = message;

		// Clear any existing timeout
		if (commandErrorTimeout) {
			clearTimeout(commandErrorTimeout);
		}

		// Auto-hide the error after 3 seconds
		commandErrorTimeout = setTimeout(() => {
			commandError = '';
		}, 3000);
	}

	// Function to handle command execution
	function executeCommand(event: KeyboardEvent) {
		if (event.key === 'Escape') {
			// Exit command mode on Escape
			exitCommandMode();
			event.preventDefault();
			return;
		}

		if (event.key === 'Enter') {
			// Execute the command on Enter
			let success = true;

			if (commandPrefix === ':') {
				// Handle command execution
				success = handleColonCommand(commandInput);
			} else if (commandPrefix === '/' || commandPrefix === '?') {
				// Handle search navigation
				if (searchResults.length > 0) {
					navigateToSearchResult();
				} else {
					success = false;
				}
			}

			// Exit command mode after executing only if successful
			if (success) {
				exitCommandMode();
			}

			event.preventDefault();
			return;
		}

		// Handle search navigation with n/N keys
		if (
			(commandPrefix === '/' || commandPrefix === '?') &&
			(event.key === 'n' || event.key === 'N') &&
			searchResults.length > 0
		) {
			const forward = (event.key === 'n' && commandPrefix === '/') || (event.key === 'N' && commandPrefix === '?');

			navigateSearchResults(forward);
			event.preventDefault();
			return;
		}
	}

	// Function to perform search based on command input
	function performSearch() {
		// Check if editor content is empty
		if (!editorContent.trim()) {
			searchResults = [];
			currentSearchIndex = -1;
			showCommandError('No content to search in');
			return;
		}

		// Check if search term is empty
		if (!commandInput.trim()) {
			searchResults = [];
			currentSearchIndex = -1;
			showCommandError('Please enter a search term');
			return;
		}

		const searchTerm = commandInput.toLowerCase();
		const content = editorContent.toLowerCase();
		const results: number[] = [];

		let index = content.indexOf(searchTerm);
		while (index !== -1) {
			results.push(index);
			index = content.indexOf(searchTerm, index + 1);
		}

		searchResults = results;

		// Show error if no results found
		if (results.length === 0) {
			showCommandError(`No matches found for "${commandInput}"`);
		} else {
			// Clear any existing error
			commandError = '';
		}

		// Set current index based on search direction
		if (searchResults.length > 0) {
			if (commandPrefix === '/') {
				// Forward search - start from the beginning
				currentSearchIndex = 0;
			} else {
				// Backward search - start from the end
				currentSearchIndex = searchResults.length - 1;
			}
		} else {
			currentSearchIndex = -1;
		}
	}

	// Function to navigate to the current search result
	function navigateToSearchResult() {
		if (searchResults.length > 0 && currentSearchIndex >= 0) {
			const position = searchResults[currentSearchIndex];

			// Set cursor position to the search result
			if (editorElement) {
				editorElement.focus();
				editorElement.setSelectionRange(position, position + commandInput.length);

				// Ensure the cursor is visible
				const textBeforeCursor = editorContent.substring(0, position);
				const lines = textBeforeCursor.split('\n');
				activeLineIndex = lines.length - 1;

				// Update cursor position
				cursorLine = lines.length;
				cursorColumn = lines[lines.length - 1].length + 1;
			}
		}
	}

	// Function to navigate through search results with n/N
	function navigateSearchResults(forward: boolean) {
		if (searchResults.length === 0) return;

		if (forward) {
			currentSearchIndex = (currentSearchIndex + 1) % searchResults.length;
		} else {
			currentSearchIndex = (currentSearchIndex - 1 + searchResults.length) % searchResults.length;
		}

		navigateToSearchResult();
	}

	// Function to handle colon commands
	function handleColonCommand(command: string) {
		// Simple command handling for now
		const cmd = command.trim().toLowerCase();

		if (cmd === 'q' || cmd === 'quit') {
			// Navigate back to drive
			goto('/drive');
		} else if (cmd === 'w' || cmd === 'write') {
			// Save the document
			if (documentData) {
				documentData.content = editorContent;
				update_document(documentData);
			}
		} else if (cmd === 'wq') {
			// Save and quit
			if (documentData) {
				documentData.content = editorContent;
				update_document(documentData).then(() => {
					goto('/drive');
				});
			}
		} else {
			// Show error for unrecognized command
			showCommandError(`Unknown command: "${command}"`);
			return false;
		}

		return true;
	}

	// Function to handle normal mode key sequences
	function handleNormalModeSequence(key: string) {
		// Add the key to the buffer
		normalModeBuffer += key;

		// Clear any existing timeout
		if (normalModeBufferTimeout) {
			clearTimeout(normalModeBufferTimeout);
		}

		// Set a timeout to clear the buffer after a delay
		normalModeBufferTimeout = setTimeout(() => {
			normalModeBuffer = '';
		}, 800); // 800ms timeout for multi-key commands

		// Check for sequences
		if (normalModeBuffer === 'yy') {
			// Copy the current line or selection
			copyText();
			normalModeBuffer = ''; // Clear buffer after command
			return true;
		} else if (normalModeBuffer === 'dd') {
			// Delete the current line
			deleteCurrentLine();
			normalModeBuffer = ''; // Clear buffer after command
			return true;
		}

		return false;
	}

	// Function to copy text
	function copyText() {
		if (!editorElement) return;

		// Get the selection or current line
		let textToCopy = '';

		if (editorElement.selectionStart !== editorElement.selectionEnd) {
			// Copy selected text
			textToCopy = editorContent.substring(editorElement.selectionStart, editorElement.selectionEnd);
		} else {
			// Copy current line if no selection
			const lines = editorContent.split('\n');
			textToCopy = lines[activeLineIndex];
		}

		// Store in our internal clipboard
		clipboardText = textToCopy;

		// Also copy to system clipboard if possible
		try {
			navigator.clipboard.writeText(textToCopy).then(() => {
				showCommandError('Text copied to clipboard');
			});
		} catch (e) {
			// Fallback for browsers that don't support clipboard API
			showCommandError('Text copied');
		}
	}

	// Function to delete text - update to adjust height after deletion
	function deleteText() {
		if (!editorElement) return;

		// Check if there's a selection
		if (editorElement.selectionStart !== editorElement.selectionEnd) {
			// Get the selection range
			const start = editorElement.selectionStart;
			const end = editorElement.selectionEnd;

			// Delete the selected text
			editorContent = editorContent.substring(0, start) + editorContent.substring(end);

			// Update the editor
			editorElement.value = editorContent;
			editorElement.setSelectionRange(start, start);

			// Update lines array for line numbers
			lines = editorContent.split('\n');

			// Update cursor position
			updateCursorPosition();

			// Adjust textarea height to shrink if needed
			adjustTextareaHeight();
		}
	}

	// Function to paste text
	function pasteText() {
		if (!editorElement || !clipboardText) return;

		// Get the cursor position
		const start = editorElement.selectionStart;
		const end = editorElement.selectionEnd;

		// Insert the clipboard text
		editorContent = editorContent.substring(0, start) + clipboardText + editorContent.substring(end);

		// Update the editor
		editorElement.value = editorContent;
		editorElement.setSelectionRange(start + clipboardText.length, start + clipboardText.length);

		// Update lines array for line numbers
		lines = editorContent.split('\n');

		// Update cursor position
		updateCursorPosition();

		// Adjust textarea height to accommodate new content
		adjustTextareaHeight();

		// Ensure the cursor is visible by scrolling if needed
		setTimeout(() => {
			// Calculate which line the cursor is on
			const textBeforeCursor = editorContent.substring(0, start + clipboardText.length);
			const linesBeforeCursor = textBeforeCursor.split('\n');
			const cursorLineIndex = linesBeforeCursor.length - 1;

			// Scroll to make the cursor visible
			const lineHeight = LINE_HEIGHT; // Using your defined line height constant
			const scrollTop = cursorLineIndex * lineHeight;

			if (editorElement) {
				editorElement.scrollTop = scrollTop;
			}
		}, 0);
	}

	// Function to delete the current line - update to adjust height after deletion
	function deleteCurrentLine() {
		if (!editorElement) return;

		// Get the lines
		const lines = editorContent.split('\n');

		// Make sure we have a valid line index
		if (activeLineIndex >= 0 && activeLineIndex < lines.length) {
			// Remove the current line
			lines.splice(activeLineIndex, 1);

			// If we removed the last line and there are no lines left, add an empty line
			if (lines.length === 0) {
				lines.push('');
			}

			// If we removed the last line, move cursor up
			if (activeLineIndex >= lines.length) {
				activeLineIndex = Math.max(0, lines.length - 1);
			}

			// Update editor content
			editorContent = lines.join('\n');

			// Update the editor
			editorElement.value = editorContent;

			// Position cursor at the beginning of the line
			const newPosition = getPositionFromLineIndex(activeLineIndex);
			editorElement.setSelectionRange(newPosition, newPosition);

			// Update lines array for line numbers
			updateLines();

			// Update cursor position
			updateCursorPosition();

			// Adjust textarea height to shrink if needed
			adjustTextareaHeight();

			// Show feedback
			showCommandError('Line deleted');
		}
	}

	// Helper function to update lines array
	function updateLines() {
		lines = editorContent.split('\n');
	}

	// Helper function to get text position from line index
	function getPositionFromLineIndex(lineIndex: number): number {
		const lines = editorContent.split('\n');
		let position = 0;

		for (let i = 0; i < lineIndex; i++) {
			position += lines[i].length + 1; // +1 for the newline character
		}

		return position;
	}

	// Update handleKeyDown to support the new commands
	function handleKeyDown(event: KeyboardEvent) {
		// First prevent any OS bindings
		preventBrowserDefaults(event);

		// Handle document switching with Ctrl+number in any mode
		if (event.ctrlKey && !event.altKey && !event.metaKey && !event.shiftKey) {
			// Check if the key is a number from 1-9
			const numKey = parseInt(event.key);
			if (!isNaN(numKey) && numKey >= 1 && numKey <= 9) {
				// Check if we have a document at this index
				if (projectDocuments.length >= numKey) {
					// Get the document ID at index (numKey-1)
					const docId = projectDocuments[numKey - 1].id;

					// Switch to that document
					switchDocument(docId);
					event.preventDefault();
					return;
				}
			}
		}

		// In NORMAL mode, prevent most key inputs
		if (editorMode === 'NORMAL') {
			// Always prevent default for most keys in NORMAL mode
			const allowedKeys = [
				'Escape',
				'ArrowUp',
				'ArrowDown',
				'ArrowLeft',
				'ArrowRight',
				'Home',
				'End',
				'PageUp',
				'PageDown',
				'Tab'
			];

			// Also allow command keys
			const commandKeys = [':', '/', '?', 'i', 'x', 'y', 'p', 'd'];

			// Allow Ctrl combinations
			if (!event.ctrlKey && !allowedKeys.includes(event.key) && !commandKeys.includes(event.key)) {
				event.preventDefault();
			}

			// Handle mode switches
			if (event.key === 'i') {
				editorMode = 'INSERT';
				event.preventDefault();
				return;
			} else if (event.key === ':') {
				enterCommandMode(':');
				event.preventDefault();
				return;
			} else if (event.key === '/') {
				enterCommandMode('/');
				event.preventDefault();
				return;
			} else if (event.key === '?') {
				enterCommandMode('?');
				event.preventDefault();
				return;
			} else if (event.key === 'x') {
				// Delete selected text
				deleteText();
				event.preventDefault();
				return;
			} else if (event.key === 'p') {
				// Paste text
				pasteText();
				event.preventDefault();
				return;
			} else if (event.key === 'd') {
				// Check for 'dd' sequence
				const handled = handleNormalModeSequence('d');
				if (handled) {
					event.preventDefault();
					return;
				}
			} else if (event.key === 'y') {
				// Check for 'yy' sequence
				const handled = handleNormalModeSequence('y');
				if (handled) {
					event.preventDefault();
					return;
				}
			}

			// Use our normal mode handler for navigation
			handleNormalModeKeydown(event, editorElement);
		} else if (editorMode === 'INSERT') {
			// In INSERT mode, we don't need to prevent most keys
			// Just handle Escape to exit INSERT mode
		}

		if (event.key === 'Escape') {
			editorMode = 'NORMAL';
			event.preventDefault();
		}

		// Always update cursor position
		updateCursorPosition();
	}

	// Update the updateCursorPosition function to be more accurate
	function updateCursorPosition() {
		if (editorElement) {
			const position = editorElement.selectionStart;
			const text = editorElement.value;
			const textBeforeCursor = text.substring(0, position);
			const lines = textBeforeCursor.split('\n');

			cursorLine = lines.length;
			cursorColumn = lines[lines.length - 1].length + 1;
			activeLineIndex = lines.length - 1;
		}
	}

	// Update the adjustTextareaHeight function to handle more lines
	function adjustTextareaHeight() {
		if (!editorElement) return;

		// Reset height to auto to get the correct scrollHeight
		editorElement.style.height = 'auto';

		// Set height to scrollHeight to fit all content
		const newHeight = Math.max(
			editorElement.scrollHeight,
			LINE_HEIGHT * MIN_LINES // Ensure minimum height
		);

		editorElement.style.height = `${newHeight}px`;

		// Also update the line numbers container height
		const lineNumbersContainer = document.querySelector('.line-numbers') as HTMLElement;
		if (lineNumbersContainer) {
			lineNumbersContainer.style.height = `${newHeight}px`;
		}

		// Make sure the editor container can grow to accommodate the content
		const editorContainer = document.querySelector('.editor-container') as HTMLElement;
		if (editorContainer) {
			editorContainer.style.minHeight = `${newHeight + 100}px`; // Add some extra space
		}
	}

	// Update the onMount function to set documentReady and navbarReady
	onMount(() => {
		const loadData = async () => {
			try {
				// Load the document
				documentData = await get_document(parseInt(documentId));

				if (documentData) {
					editorContent = documentData.content || '';
					lines = editorContent.split('\n');

					// Check if document is part of a project
					if (!documentData.project_id) {
						// If project_id is not in document data, try to get it from the API
						const projectData = await get_project_from_document(parseInt(documentId));
						if (projectData && projectData.project_id) {
							// Add project_id to document data
							documentData.project_id = projectData.project_id;
						}
					}

					// Now autoSaveCleanup is defined when this assignment happens
					autoSaveCleanup = setup_auto_save(documentData, () => {
						if (documentData) {
							documentData.content = editorContent;
							update_document(documentData);
						}
					});

					// Load project documents if this document is part of a project
					await loadProjectDocuments();

					// Set documentReady to true after everything is loaded
					documentReady = true;

					// Set navbarReady after a delay to create staggered animation
					setTimeout(() => {
						navbarReady = true;
					}, 400); // Delay navbar animation to happen after document picker
				} else {
					error = true;
				}
			} catch (e) {
				console.error('Error loading document:', e);
				error = true;
			} finally {
				loading = false;
			}
		};

		loadData();

		return () => {
			if (autoSaveCleanup) {
				autoSaveCleanup();
			}
		};
	});

	// Add a function to handle input events in the editor
	function handleInput(event: Event) {
		// If in NORMAL mode, prevent typing by reverting the content
		if (editorMode === 'NORMAL') {
			// Get the current selection
			const selectionStart = editorElement.selectionStart;
			const selectionEnd = editorElement.selectionEnd;

			// Revert to previous content
			editorElement.value = editorContent;

			// Restore selection
			editorElement.setSelectionRange(selectionStart - 1, selectionEnd - 1);

			// Prevent the input
			event.preventDefault();
		} else {
			// In INSERT mode, update the content and line numbers
			editorContent = editorElement.value;
			lines = editorContent.split('\n');
			adjustTextareaHeight();
		}
	}

	// Handle cleanup in onDestroy instead
	onDestroy(() => {
		if (documentData) {
			if (autoSaveCleanup) autoSaveCleanup();
		}
	});
>>>>>>> 02dab3b9
</script>

<svelte:head>
	<title>{documentData ? documentData.name : 'Document'} | Vynn</title>
</svelte:head>

<div class="editor-page">
<<<<<<< HEAD
  <div class="background-image" style="background-image: url({backgroundImage})"></div>
  
  <!-- Minimal Navbar -->
  <nav class="navbar">
    <a href="/drive" class="logo-link" aria-label="Go to Drive">
      <div class="logo-container">
        <img src={logo} alt="Vynn Logo" class="logo" />
        <span class="logo-text">Vynn</span>
      </div>
    </a>
    <div class="spacer"></div>
    <a href="/profile" class="profile-link" aria-label="Go to Profile">
      <div class="profile-image"></div>
    </a>
  </nav>
  
  <!-- Project Document Switcher -->
  <div class="document-switcher">
    {#if projectDocuments.length > 0}
      {#each projectDocuments as doc, i}
        <button 
          class="doc-button {doc.id.toString() === documentId ? 'active' : ''}" 
          on:click={() => switchDocument(doc.id)}
          aria-label="Switch to {doc.name}"
          title="{doc.name} (ID: {doc.id})"
        >
          {i + 1}
        </button>
      {/each}
    {:else}
      <!-- Show a single button for standalone documents -->
      <button 
        class="doc-button active" 
        aria-label="Current document"
      >
        1
      </button>
    {/if}
  </div>
  
  <!-- Editor Container with animation -->
  <div class="editor-container">
	{#if loading}
      <div class="loading">Loading document...</div>
    {:else if error}
      <div class="error">Error loading document</div>
    {:else}
      <!-- Previous document (for animation) -->
      {#if isAnimating && previousDocumentContent}
        <div class="editor-wrapper previous {slideDirection}-exit" style={animationHeight ? `height: ${animationHeight}px` : ''}>
          <div class="editor-content">
            <div class="line-numbers">
              {#each previousDocumentLines as line, i}
                <div class="line-number {i === previousActiveLineIndex ? 'active' : ''}">{i + 1}</div>
              {/each}
            </div>
            <div class="editor-textarea-static">{previousDocumentContent}</div>
			</div>
		</div>
      {/if}
      
      <!-- Current document -->
      <div class="editor-wrapper current {isAnimating ? `${slideDirection}-enter` : ''}" style={animationHeight ? `height: ${animationHeight}px` : ''}>
        <div class="editor-content">
          <div class="line-numbers">
            {#each lines as line, i}
              <div class="line-number {i === activeLineIndex ? 'active' : ''}">{i + 1}</div>
            {/each}
          </div>
          <textarea
            bind:this={editorElement}
            bind:value={editorContent}
            on:keydown={handleKeyDown}
            on:input={handleInput}
            on:click={handleInput}
            on:keyup={handleInput}
            class="editor-textarea"
            spellcheck="false"
            autocomplete="off"
            {...{ autocorrect: "off" } as any}
            autocapitalize="off"
          ></textarea>
				</div>
			</div>
    {/if}
  </div>
  
  <!-- Status Bar with Cursor Prompts Toggle -->
  <div class="status-bar">
    <div class="mode-indicator">{editorMode}</div>
    <div class="cursor-position">Line {cursorLine}, Col {cursorColumn}</div>
    <button class="prompt-toggle" on:click={toggleCursorPrompt}>
      {showCursorPrompt ? 'Hide' : 'Show'} Prompts
    </button>
  </div>
  
  <!-- Cursor Prompts Panel -->
  {#if showCursorPrompt}
    <div class="cursor-prompts">
      <div class="cursor-prompts-header">
        <h4>{editorMode} Mode Commands</h4>
      </div>
      <div class="cursor-prompts-list">
        {#each cursorPrompts[editorMode] as prompt}
          <div class="prompt-item">
            <span class="key">{prompt.key}</span>
            <span class="description">{prompt.description}</span>
          </div>
        {/each}
			</div>
		</div>
	{/if}
</div>

<style>
  .editor-page {
    min-height: 100vh;
    width: 100%;
    display: flex;
    flex-direction: column;
    color: #E5E5E5;
    position: relative;
    overflow-y: auto; /* Allow vertical scrolling */
    padding-bottom: 50px; /* Add space for the fixed status bar */
  }
  
  .background-image {
    position: fixed;
    top: 0;
    left: 0;
    right: 0;
    bottom: 0;
    background-size: cover;
    background-position: center;
    filter: blur(8px);
    transform: scale(1.1);
    z-index: -1;
  }
  
  .navbar {
    display: flex;
    align-items: center;
    padding: 0.5rem 1rem;
    background-color: rgba(10, 23, 33, 0.7);
    backdrop-filter: blur(5px);
    height: 60px;
    position: relative;
    z-index: 2; /* Higher z-index */
    border-bottom: 1px solid rgba(16, 185, 129, 0.3);
  }
  
  .logo-container {
    display: flex;
    align-items: center;
  }
  
  .logo {
    height: 40px;
    width: auto;
  }
  
  .logo-link {
    text-decoration: none;
  }
  
  .logo-text {
    margin-left: 10px;
    font-size: 24px;
    font-weight: bold;
    color: #E5E5E5;
    font-family: 'JetBrains Mono', monospace;
  }
  
  .spacer {
    flex-grow: 1;
  }
  
  .profile-image {
    width: 36px;
    height: 36px;
    border-radius: 50%;
    background-color: #555;
    border: 2px solid #10B981;
  }
  
  .editor-container {
    flex: 1;
    display: flex;
    justify-content: center;
    align-items: flex-start;
    padding: 2rem 2rem 0 2rem;
    position: relative;
    z-index: 1;
    min-height: 75vh;
    overflow-y: auto; /* Allow vertical scrolling */
    max-height: calc(100vh - 150px); /* Limit height to prevent overflow */
  }
  
  .editor-wrapper {
    position: absolute;
    width: 90%;
    max-width: 1400px;
    background-color: rgba(10, 23, 33, 0.7);
    backdrop-filter: blur(5px);
    border-radius: 8px;
    display: flex;
    flex-direction: column;
    border: 1px solid rgba(16, 185, 129, 0.3);
    box-shadow: 0 0 20px rgba(16, 185, 129, 0.2);
    transition: transform 0.3s ease, opacity 0.3s ease;
    left: 0;
    right: 0;
    margin: 0 auto;
  }
  
  .editor-wrapper.current {
    z-index: 1;
  }
  
  .editor-wrapper.previous {
    z-index: 0;
  }
  
  /* Exit animations */
  .editor-wrapper.left-exit {
    animation: slideOutLeft 0.3s forwards;
  }
  
  .editor-wrapper.right-exit {
    animation: slideOutRight 0.3s forwards;
  }
  
  /* Enter animations */
  .editor-wrapper.left-enter {
    animation: slideInRight 0.3s forwards;
  }
  
  .editor-wrapper.right-enter {
    animation: slideInLeft 0.3s forwards;
  }
  
  .editor-content {
    display: flex;
    flex: 1;
    overflow: visible;
    min-height: 100%;
  }
  
  .line-numbers {
    padding: 1.5rem 0.5rem 1.5rem 1rem;
    background-color: transparent;
    font-family: 'JetBrains Mono', monospace;
    font-size: 16px;
    line-height: 1.5;
    color: rgba(229, 229, 229, 0.5);
    text-align: right;
    min-width: 3rem;
    user-select: none;
    position: relative;
    height: auto;
  }
  
  .line-numbers::before {
    content: '';
    position: absolute;
    top: 0;
    left: 0;
    right: 0;
    bottom: 0;
    background-color: rgba(10, 23, 33, 0.7);
    filter: blur(8px);
    z-index: -1;
  }
  
  .line-number {
    height: 1.5rem;
    position: relative;
    z-index: 1;
  }
  
  .line-number.active {
    color: #10B981;
    font-weight: bold;
  }
  
  .editor-textarea {
    flex: 1;
    background-color: transparent;
    color: #E5E5E5;
    border: none;
    resize: none;
    padding: 1.5rem;
    font-family: 'JetBrains Mono', monospace;
    font-size: 16px;
    line-height: 1.5;
    outline: none;
    overflow-y: auto; /* Allow vertical scrolling */
    min-height: 100%;
  }
  
  .editor-textarea-static {
    flex: 1;
    background-color: transparent;
    color: #E5E5E5;
    padding: 1.5rem;
    font-family: 'JetBrains Mono', monospace;
    font-size: 16px;
    line-height: 1.5;
    white-space: pre-wrap;
    overflow-y: hidden;
    min-height: 100%;
  }
  
  .status-bar {
    display: flex;
    justify-content: space-between;
    padding: 0.5rem 1rem;
    font-family: 'JetBrains Mono', monospace;
    font-size: 14px;
    position: fixed; /* Make it fixed */
    bottom: 0; /* Position at bottom */
    left: 0;
    right: 0;
    z-index: 10; /* Ensure it's above other content */
    background-color: rgba(10, 23, 33, 0.9);
    backdrop-filter: blur(5px);
    border-top: 1px solid rgba(16, 185, 129, 0.3);
  }
  
  .mode-indicator {
    font-weight: bold;
    color: #10B981;
  }
  
  .loading, .error {
    color: #E5E5E5;
    font-size: 18px;
    text-align: center;
  }
  
  .error {
    color: #EF4444;
  }
  
  /* Update document switcher styles */
  .document-switcher {
    display: flex;
    justify-content: center;
    gap: 10px;
    padding: 10px 0;
    margin-top: 30px;
    position: relative; /* Add position relative */
    z-index: 1; /* Lower z-index than navbar */
  }
  
  .doc-button {
    width: 50px;
    height: 30px;
    border-radius: 35%;
    background-color: rgba(16, 185, 129, 0.2);
    border: 1px solid rgba(16, 185, 129, 0.5);
    color: #E5E5E5;
    font-family: 'JetBrains Mono', monospace;
    font-size: 14px;
    font-weight: bold;
    display: flex;
    align-items: center;
    justify-content: center;
    cursor: pointer;
    transition: all 0.2s ease;
  }
  
  .doc-button:hover {
    background-color: rgba(16, 185, 129, 0.4);
    transform: scale(1.05);
  }
  
  .doc-button.active {
    background-color: rgba(16, 185, 129, 0.6);
    border: 2px solid #10B981;
  }
  
  /* Adjust editor container to account for document switcher */
  .editor-container {
    padding-top: 1rem;
  }
  
  @keyframes slideOutLeft {
    0% {
      transform: translateX(0);
      opacity: 1;
    }
    100% {
      transform: translateX(-100%);
      opacity: 0;
    }
  }
  
  @keyframes slideOutRight {
    0% {
      transform: translateX(0);
      opacity: 1;
    }
    100% {
      transform: translateX(100%);
      opacity: 0;
    }
  }
  
  @keyframes slideInRight {
    0% {
      transform: translateX(100%);
      opacity: 0;
    }
    100% {
      transform: translateX(0);
      opacity: 1;
    }
  }
  
  @keyframes slideInLeft {
    0% {
      transform: translateX(-100%);
      opacity: 0;
    }
    100% {
      transform: translateX(0);
      opacity: 1;
    }
  }
  
  /* Cursor Prompts Styles */
  .cursor-prompts {
    position: fixed;
    right: 20px;
    bottom: 50px;
    width: 300px;
    background-color: rgba(10, 23, 33, 0.9);
    backdrop-filter: blur(10px);
    border-radius: 8px;
    border: 1px solid rgba(16, 185, 129, 0.4);
    box-shadow: 0 0 15px rgba(16, 185, 129, 0.2);
    z-index: 100;
    overflow: hidden;
    transition: opacity 0.3s ease, transform 0.3s ease;
  }
  
  .cursor-prompts-header {
    padding: 10px 15px;
    background-color: rgba(16, 185, 129, 0.2);
    border-bottom: 1px solid rgba(16, 185, 129, 0.4);
  }
  
  .cursor-prompts-header h4 {
    margin: 0;
    color: #10B981;
    font-size: 16px;
    font-weight: bold;
  }
  
  .cursor-prompts-list {
    max-height: 300px;
    overflow-y: auto;
    padding: 10px 0;
  }
  
  .prompt-item {
    display: flex;
    padding: 8px 15px;
    border-bottom: 1px solid rgba(255, 255, 255, 0.05);
  }
  
  .prompt-item:last-child {
    border-bottom: none;
  }
  
  .prompt-item .key {
    display: inline-block;
    min-width: 50px;
    padding: 2px 8px;
    background-color: rgba(16, 185, 129, 0.2);
    border: 1px solid rgba(16, 185, 129, 0.4);
    border-radius: 4px;
    color: #10B981;
    font-family: 'JetBrains Mono', monospace;
    font-size: 12px;
    font-weight: bold;
    text-align: center;
    margin-right: 10px;
  }
  
  .prompt-item .description {
    color: #E5E5E5;
    font-size: 14px;
    display: flex;
    align-items: center;
  }
  
  .prompt-toggle {
    background-color: rgba(16, 185, 129, 0.2);
    border: 1px solid rgba(16, 185, 129, 0.4);
    border-radius: 4px;
    color: #10B981;
    font-size: 12px;
    padding: 2px 8px;
    cursor: pointer;
    transition: all 0.2s ease;
  }
  
  .prompt-toggle:hover {
    background-color: rgba(16, 185, 129, 0.4);
  }
</style> 
=======
	<div class="background-image" style="background-image: url({backgroundImage})"></div>

	<!-- Minimal Navbar with fade-in animation -->
	<div class="navbar-container" class:fade-in={navbarReady}>
		<nav class="navbar">
			<a href="/drive" class="logo-link" aria-label="Go to Drive">
				<div class="logo-container">
					<img src={logo} alt="Vynn Logo" class="logo" />
					<span class="logo-text">Vynn</span>
				</div>
			</a>
			<div class="spacer"></div>
			<a href="/profile" class="profile-link" aria-label="Go to Profile">
				<div class="profile-image"></div>
			</a>
		</nav>
	</div>

	<!-- Project Document Switcher -->
	{#if projectDocumentsLoaded && projectDocuments.length > 1}
		<div class="document-switcher fade-in">
			{#each projectDocuments as doc, index}
				<button
					class="doc-button"
					class:active={doc.id.toString() === documentId}
					on:click={() => switchDocument(doc.id)}
					disabled={doc.id.toString() === documentId}
				>
					{index + 1}
				</button>
			{/each}
		</div>
	{/if}

	<!-- Editor Container with animation -->
	<div class="editor-container" class:fade-in={documentReady}>
		{#if loading}
			<div class="loading">Loading document...</div>
		{:else if error}
			<div class="error">Error loading document</div>
		{:else}
			<!-- Previous document (for animation) -->
			{#if isAnimating && previousDocumentContent}
				<div
					class="editor-wrapper previous {slideDirection}-exit"
					style={animationHeight ? `height: ${animationHeight}px` : ''}
				>
					<div class="editor-content">
						<div class="line-numbers">
							{#each previousDocumentLines as line, i}
								<div class="line-number {i === previousActiveLineIndex ? 'active' : ''}">{i + 1}</div>
							{/each}
						</div>
						<div class="editor-textarea-static">{previousDocumentContent}</div>
					</div>
				</div>
			{/if}

			<!-- Current document -->
			<div
				class="editor-wrapper current {isAnimating ? `${slideDirection}-enter` : ''}"
				style={animationHeight ? `height: ${animationHeight}px` : ''}
			>
				<div class="editor-content">
					<div class="line-numbers">
						{#each lines as line, i}
							<div class="line-number {i === activeLineIndex ? 'active' : ''}">{i + 1}</div>
						{/each}
					</div>
					<textarea
						bind:this={editorElement}
						bind:value={editorContent}
						on:keydown={handleKeyDown}
						on:input={handleInput}
						class="editor-textarea"
						spellcheck="false"
						autocomplete="off"
						autocapitalize="off"
						{...{ autocorrect: 'off' } as any}
					></textarea>
				</div>
			</div>
		{/if}
	</div>

	<!-- Fixed Status Bar - moved outside the editor wrapper -->
	<div class="status-bar">
		<div class="mode-indicator">
			<span class="mode {editorMode.toLowerCase()}">{editorMode}</span>
			{#if editorMode === 'COMMAND'}
				<div class="command-container">
					<span class="command-prefix">{commandPrefix}</span>
					<input
						bind:this={commandInputElement}
						bind:value={commandInput}
						on:input={handleCommandInput}
						on:keydown={executeCommand}
						class="command-input"
						autocomplete="off"
						spellcheck="false"
					/>
					{#if commandError}
						<div class="command-error">{commandError}</div>
					{/if}
				</div>
			{/if}
		</div>

		<div class="cursor-position">
			<span>Line: {cursorLine}, Col: {cursorColumn}</span>
		</div>
	</div>
</div>

<style>
	.editor-page {
		min-height: 100vh;
		width: 100%;
		display: flex;
		flex-direction: column;
		color: #e5e5e5;
		position: relative;
		overflow-y: auto; /* Allow vertical scrolling */
		overflow-x: hidden; /* Prevent horizontal scrolling */
		padding-bottom: 50px; /* Add space for the fixed status bar */
	}

	.background-image {
		position: fixed;
		top: 0;
		left: 0;
		right: 0;
		bottom: 0;
		background-size: cover;
		background-position: center;
		filter: blur(8px);
		transform: scale(1.1);
		z-index: -1;
	}

	.navbar {
		display: flex;
		align-items: center;
		padding: 0.5rem 1rem;
		background-color: rgba(10, 23, 33, 0.7);
		backdrop-filter: blur(5px);
		height: 60px;
		position: relative;
		z-index: 2; /* Higher z-index */
		border-bottom: 1px solid rgba(16, 185, 129, 0.3);
	}

	.logo-container {
		display: flex;
		align-items: center;
	}

	.logo {
		height: 40px;
		width: auto;
	}

	.logo-link {
		text-decoration: none;
	}

	.logo-text {
		margin-left: 10px;
		font-size: 24px;
		font-weight: bold;
		color: #e5e5e5;
		font-family: 'JetBrains Mono', monospace;
	}

	.spacer {
		flex-grow: 1;
	}

	.profile-image {
		width: 36px;
		height: 36px;
		border-radius: 50%;
		background-color: #555;
		border: 2px solid #10b981;
	}

	.editor-container {
		flex: 1;
		display: flex;
		justify-content: center;
		align-items: flex-start;
		padding: 2rem 2rem 0 2rem;
		position: relative;
		z-index: 1;
		min-height: 75vh;
		overflow: visible; /* Allow content to expand */
	}

	.editor-wrapper {
		position: relative; /* Change from absolute to relative */
		width: 90%;
		max-width: 1400px;
		min-height: calc(30 * 1.5rem + 3rem); /* 30 lines + padding */
		background-color: rgba(10, 23, 33, 0.7);
		backdrop-filter: blur(5px);
		border-radius: 8px;
		display: flex;
		flex-direction: column;
		transition:
			transform 0.3s ease,
			opacity 0.3s ease;
		margin: 0 auto; /* Center horizontally */
		will-change: transform, opacity, filter;
	}

	.editor-wrapper.current {
		z-index: 1;
	}

	.editor-wrapper.previous {
		z-index: 0;
	}

	/* Exit animations */
	.editor-wrapper.left-exit {
		animation: slideOutLeft 0.25s ease-in-out forwards;
	}

	.editor-wrapper.right-exit {
		animation: slideOutRight 0.25s ease-in-out forwards;
	}

	/* Enter animations */
	.editor-wrapper.left-enter {
		animation: slideInRight 0.3s ease-out forwards;
	}

	.editor-wrapper.right-enter {
		animation: slideInLeft 0.3s ease-out forwards;
	}

	.editor-content {
		display: flex;
		flex: 1;
		overflow: visible;
		min-height: 100%;
		padding-bottom: 0.5rem; /* Reduce padding at the bottom to 10px (0.5rem) */
	}

	.line-numbers {
		padding: 1.5rem 0.5rem 0.75rem 1rem; /* Reduce bottom padding to ~12px (0.75rem) */
		background-color: transparent;
		font-family: 'JetBrains Mono', monospace;
		font-size: 16px;
		line-height: 1.5;
		color: rgba(229, 229, 229, 0.5);
		text-align: right;
		min-width: 3rem;
		user-select: none;
		position: relative;
		min-height: calc(30 * 1.5rem); /* Minimum height for 30 lines */
	}

	.line-numbers::before {
		content: '';
		position: absolute;
		top: 0;
		left: 0;
		right: 0;
		bottom: 0;
		background-color: rgba(10, 23, 33, 0.7);
		filter: blur(8px);
		z-index: -1;
	}

	.line-number {
		height: 1.5rem;
		position: relative;
		z-index: 1;
	}

	.line-number.active {
		color: #10b981;
		font-weight: bold;
	}

	.editor-textarea {
		flex: 1;
		background-color: transparent;
		color: #e5e5e5;
		border: none;
		resize: none;
		padding: 1.5rem 1.5rem 0.75rem 1.5rem; /* Reduce bottom padding to ~12px (0.75rem) */
		font-family: 'JetBrains Mono', monospace;
		font-size: 16px;
		line-height: 1.5;
		outline: none;
		overflow: hidden; /* Hide scrollbars */
		min-height: calc(30 * 1.5rem); /* Minimum height for 30 lines */
		height: auto; /* Allow height to grow */
	}

	.editor-textarea-static {
		flex: 1;
		background-color: transparent;
		color: #e5e5e5;
		padding: 1.5rem 1.5rem 0.75rem 1.5rem; /* Reduce bottom padding to ~12px (0.75rem) */
		font-family: 'JetBrains Mono', monospace;
		font-size: 16px;
		line-height: 1.5;
		white-space: pre-wrap;
		overflow-y: hidden;
		min-height: calc(30 * 1.5rem); /* Minimum height for 30 lines */
	}

	.status-bar {
		display: flex;
		justify-content: space-between;
		padding: 0.5rem 1rem;
		font-family: 'JetBrains Mono', monospace;
		font-size: 14px;
		position: fixed; /* Make it fixed */
		bottom: 0; /* Position at bottom */
		left: 0;
		right: 0;
		z-index: 10; /* Ensure it's above other content */
	}

	.mode-indicator {
		display: flex;
		align-items: center;
	}

	.loading,
	.error {
		color: #e5e5e5;
		font-size: 18px;
		text-align: center;
	}

	.error {
		color: #ef4444;
	}

	/* Update document switcher styles */
	.document-switcher {
		display: flex;
		gap: 0.5rem;
		justify-content: center;
		margin-top: 6rem; /* Increase top margin for more space below navbar */
		margin-bottom: 1rem;
		opacity: 0; /* Start hidden */
		position: relative; /* Ensure proper stacking context */
		z-index: 100; /* Lower than navbar's z-index */
	}

	.doc-button {
		width: 50px;
		height: 30px;
		border-radius: 35%;
		background-color: rgba(16, 185, 129, 0.2);
		border: 1px solid rgba(16, 185, 129, 0.5);
		color: #e5e5e5;
		font-family: 'JetBrains Mono', monospace;
		font-size: 14px;
		font-weight: bold;
		display: flex;
		align-items: center;
		justify-content: center;
		cursor: pointer;
		transition: all 0.2s ease;
	}

	.doc-button:hover {
		background-color: rgba(16, 185, 129, 0.4);
		transform: scale(1.05);
	}

	.doc-button.active {
		background-color: rgba(16, 185, 129, 0.6);
		border: 2px solid #10b981;
	}

	/* Adjust editor container to account for document switcher */
	.editor-container {
		padding-top: 1rem;
	}

	@keyframes slideOutLeft {
		0% {
			transform: translateX(0);
			opacity: 1;
			filter: blur(0);
		}
		100% {
			transform: translateX(-110%);
			opacity: 0;
			filter: blur(3px);
			position: absolute;
		}
	}

	@keyframes slideOutRight {
		0% {
			transform: translateX(0);
			opacity: 1;
			filter: blur(0);
		}
		100% {
			transform: translateX(110%);
			opacity: 0;
			filter: blur(3px);
			position: absolute;
		}
	}

	@keyframes slideInRight {
		0% {
			transform: translateX(110%);
			opacity: 0;
			filter: blur(3px);
		}
		60% {
			filter: blur(0);
		}
		75% {
			transform: translateX(-1%);
			opacity: 1;
		}
		90% {
			transform: translateX(0.5%);
		}
		100% {
			transform: translateX(0);
			opacity: 1;
			filter: blur(0);
		}
	}

	@keyframes slideInLeft {
		0% {
			transform: translateX(-110%);
			opacity: 0;
			filter: blur(3px);
		}
		60% {
			filter: blur(0);
		}
		75% {
			transform: translateX(1%);
			opacity: 1;
		}
		90% {
			transform: translateX(-0.5%);
		}
		100% {
			transform: translateX(0);
			opacity: 1;
			filter: blur(0);
		}
	}

	/* Only use absolute positioning during animations */
	.editor-wrapper:not(.left-exit):not(.right-exit):not(.left-enter):not(.right-enter) {
		position: relative;
	}

	/* Add fade-in animation for document content */
	.fade-in {
		animation: fadeIn 0.6s ease-out forwards;
	}

	@keyframes fadeIn {
		from {
			opacity: 0;
			transform: translateY(10px);
		}
		to {
			opacity: 1;
			transform: translateY(0);
		}
	}

	/* Hide the editor container until it's ready */
	.editor-container {
		opacity: 0;
	}

	/* Add a separate fade-in animation for the document switcher */
	.document-switcher.fade-in {
		animation: fadeInSwitcher 0.6s ease-out 0.3s forwards; /* Delay by 0.3s */
	}

	@keyframes fadeInSwitcher {
		from {
			opacity: 0;
			transform: translateY(-10px);
		}
		to {
			opacity: 1;
			transform: translateY(0);
		}
	}

	/* Add navbar container and animation styles */
	.navbar-container {
		position: fixed;
		top: 0;
		left: 0;
		right: 0;
		z-index: 1000;
		opacity: 0;
	}

	.navbar-container.fade-in {
		animation: fadeInNavbar 0.5s ease-out 0.3s forwards;
	}

	@keyframes fadeInNavbar {
		from {
			opacity: 0;
			transform: translateY(-20px);
		}
		to {
			opacity: 1;
			transform: translateY(0);
		}
	}

	/* Add styles for command mode */
	.command-container {
		display: inline-flex;
		align-items: center;
		margin-left: 8px;
		background-color: rgba(10, 23, 33, 0.7);
		border: 1px solid rgba(16, 185, 129, 0.5);
		border-radius: 4px;
		padding: 2px 4px;
		position: relative; /* For positioning the error message */
	}

	.command-prefix {
		color: #10b981;
		font-weight: bold;
		margin-right: 2px;
	}

	.command-input {
		background-color: transparent;
		border: none;
		color: #e5e5e5;
		font-family: 'JetBrains Mono', monospace;
		font-size: 14px;
		outline: none;
		width: 200px;
		padding: 0;
	}

	/* Add styles for command error */
	.command-error {
		position: absolute;
		top: -30px;
		left: 0;
		right: 0;
		background-color: rgba(239, 68, 68, 0.9);
		color: white;
		padding: 4px 8px;
		border-radius: 4px;
		font-size: 12px;
		white-space: nowrap;
		animation: fadeInError 0.3s ease-out;
	}

	@keyframes fadeInError {
		from {
			opacity: 0;
			transform: translateY(5px);
		}
		to {
			opacity: 1;
			transform: translateY(0);
		}
	}

	/* Add style for the shortcut hint */
	.shortcut-hint {
		margin-left: 12px;
		color: rgba(229, 229, 229, 0.6);
		font-size: 12px;
	}

	/* Update cursor position to accommodate the hint */
	.cursor-position {
		display: flex;
		align-items: center;
	}
</style>
>>>>>>> 02dab3b9
<|MERGE_RESOLUTION|>--- conflicted
+++ resolved
@@ -1,329 +1,5 @@
 <script lang="ts">
 	import { onMount, onDestroy } from 'svelte';
-<<<<<<< HEAD
-  import { page } from '$app/stores';
-  import { get_document, update_document, setup_auto_save, get_project_from_document } from '$lib/ts/document';
-  import { get_project_documents } from '$lib/ts/project';
-  import { goto } from '$app/navigation';
-  import logo from '$lib/assets/logo.png';
-  import backgroundImage from '$lib/assets/editor-background.jpg';
-  
-  // Document state
-  let documentId = $page.params.id;
-  let documentData: any = null;
-  let loading = true;
-  let error = false;
-  
-  // Project state
-  let projectDocuments: any[] = [];
-  let currentDocumentIndex = -1;
-  let projectDocumentsMap = new Map(); // Map to store preloaded documents
-  
-  // Editor state
-  let editorContent = '';
-  let editorMode: 'NORMAL' | 'INSERT' | 'COMMAND' = 'NORMAL';
-  let cursorLine = 1;
-  let cursorColumn = 1;
-  let editorElement: HTMLTextAreaElement;
-  
-  // Add this for line numbers
-  let lines: string[] = [''];
-  let activeLineIndex = 0;
-  
-  // Add these variables for animation
-  let isAnimating = false;
-  let slideDirection = ''; // 'left' or 'right'
-  let previousDocumentContent = '';
-  let previousDocumentLines: string[] = [];
-  let previousActiveLineIndex = 0;
-  let animationHeight = 0; // Store the height for consistent animation
-  
-  // Cursor prompts
-  let showCursorPrompt = true;
-  let cursorPrompts = {
-    'NORMAL': [
-      { key: 'i', description: 'Enter insert mode' },
-      { key: 'Esc', description: 'Return to normal mode' },
-      { key: ':', description: 'Enter command mode' },
-      { key: 'h/j/k/l', description: 'Move cursor left/down/up/right' },
-      { key: 'w', description: 'Move forward by word' },
-      { key: 'b', description: 'Move backward by word' },
-      { key: 'x', description: 'Delete character' },
-      { key: 'dd', description: 'Delete line' },
-      { key: 'yy', description: 'Copy line' },
-      { key: 'p', description: 'Paste after cursor' }
-    ],
-    'INSERT': [
-      { key: 'Esc', description: 'Return to normal mode' },
-      { key: 'Type', description: 'Edit text' },
-      { key: 'Enter', description: 'New line' },
-      { key: 'Backspace', description: 'Delete previous character' }
-    ],
-    'COMMAND': [
-      { key: ':w', description: 'Save document' },
-      { key: ':q', description: 'Quit editor' },
-      { key: ':wq', description: 'Save and quit' },
-      { key: ':help', description: 'Show help' },
-      { key: 'Esc', description: 'Return to normal mode' }
-    ]
-  } as const;
-  
-  // Function to switch to another document with animation
-  async function switchDocument(docId: number) {
-    try {
-      console.log(`Switching to document ${docId} from ${documentId}`);
-      
-      // Don't switch if already animating
-      if (isAnimating) return;
-      
-      // Save current document before switching
-      if (documentData) {
-        console.log('Saving current document before switching');
-        documentData.content = editorContent;
-        await update_document(documentData);
-      }
-      
-      // Check if we already have the document loaded
-      if (projectDocumentsMap.has(docId)) {
-        console.log('Using preloaded document data');
-        
-        // Determine slide direction based on document indices
-        const currentIndex = projectDocuments.findIndex(doc => doc.id.toString() === documentId);
-        const newIndex = projectDocuments.findIndex(doc => doc.id === docId);
-        
-        if (currentIndex < newIndex) {
-          // Moving to a higher number - slide left
-          slideDirection = 'left';
-        } else {
-          // Moving to a lower number - slide right
-          slideDirection = 'right';
-        }
-        
-        // Store current document content for animation
-        previousDocumentContent = editorContent;
-        previousDocumentLines = [...lines];
-        previousActiveLineIndex = activeLineIndex;
-        
-        // Store current editor height for smooth animation
-        if (editorElement && editorElement.parentElement) {
-          animationHeight = Math.max(
-            editorElement.parentElement.offsetHeight,
-            editorElement.scrollHeight
-          );
-        }
-        
-        // Start animation
-        isAnimating = true;
-        
-        // Update document ID in URL without full page reload
-        window.history.pushState({}, '', `/document/${docId}`);
-        documentId = docId.toString();
-        
-        // Load the preloaded document data
-        documentData = projectDocumentsMap.get(docId);
-        editorContent = documentData.content || '';
-        lines = editorContent.split('\n');
-        
-        // Update current document index
-        currentDocumentIndex = projectDocuments.findIndex(doc => doc.id === docId);
-        
-        // Wait for animation to complete
-        setTimeout(() => {
-          isAnimating = false;
-          slideDirection = '';
-          previousDocumentContent = '';
-          previousDocumentLines = [];
-          animationHeight = 0;
-          // Adjust textarea height
-          setTimeout(adjustTextareaHeight, 0);
-        }, 300); // Match this with CSS transition duration
-        
-        return;
-      }
-      
-      // If document not preloaded, navigate to it the traditional way
-      console.log(`Document not preloaded, navigating to /document/${docId}`);
-      window.location.href = `/document/${docId}`;
-    } catch (error) {
-      console.error('Error switching document:', error);
-      isAnimating = false;
-    }
-  }
-  
-  // Load project documents and preload their content
-  async function loadProjectDocuments() {
-    console.log('Loading project documents, document data:', documentData);
-    
-    if (!documentData || !documentData.project_id) {
-      console.log('No project_id found in document data');
-      return;
-    }
-    
-    try {
-      console.log(`Fetching documents for project ${documentData.project_id}`);
-      const docs = await get_project_documents(documentData.project_id);
-      console.log('Received project documents:', docs);
-      
-      if (docs && docs.length > 0) {
-        projectDocuments = docs;
-        
-        // Find current document index
-        currentDocumentIndex = projectDocuments.findIndex(doc => doc.id.toString() === documentId);
-        console.log(`Current document index: ${currentDocumentIndex}`);
-        
-        // Preload all documents in the project
-        await preloadDocuments();
-      } else {
-        console.log('No documents found in project');
-        projectDocuments = []; // Ensure it's an empty array
-      }
-    } catch (e) {
-      console.error('Error loading project documents:', e);
-      projectDocuments = []; // Ensure it's an empty array on error
-    }
-  }
-  
-  // Preload all documents in the project
-  async function preloadDocuments() {
-    console.log('Preloading project documents');
-    
-    // Add current document to the map
-    projectDocumentsMap.set(parseInt(documentId), documentData);
-    
-    // Preload other documents
-    for (const doc of projectDocuments) {
-      if (doc.id.toString() !== documentId) {
-        try {
-          console.log(`Preloading document ${doc.id}`);
-          const docData = await get_document(doc.id);
-          if (docData) {
-            projectDocumentsMap.set(doc.id, docData);
-          }
-        } catch (e) {
-          console.error(`Error preloading document ${doc.id}:`, e);
-        }
-      }
-    }
-    
-    console.log('Preloading complete, documents in cache:', projectDocumentsMap.size);
-  }
-  
-  // Handle key events to switch modes
-  function handleKeyDown(event: KeyboardEvent) {
-    if (event.key === 'Escape') {
-      editorMode = 'NORMAL';
-    } else if (editorMode === 'NORMAL') {
-      if (event.key === 'i') {
-        editorMode = 'INSERT';
-        event.preventDefault();
-      } else if (event.key === ':') {
-        editorMode = 'COMMAND';
-        event.preventDefault();
-      }
-    }
-    
-    // Update cursor position
-    if (editorElement) {
-      const position = editorElement.selectionStart;
-      const text = editorElement.value;
-      const lines = text.substr(0, position).split('\n');
-      cursorLine = lines.length;
-      cursorColumn = lines[lines.length - 1].length + 1;
-    }
-    
-    // Update active line
-    if (editorElement) {
-      const position = editorElement.selectionStart;
-      const text = editorElement.value;
-      const textBeforeCursor = text.substring(0, position);
-      activeLineIndex = (textBeforeCursor.match(/\n/g) || []).length;
-    }
-  }
-  
-  // Update the adjustTextareaHeight function
-  function adjustTextareaHeight() {
-    if (editorElement) {
-      // Reset height to auto to get the correct scrollHeight
-      editorElement.style.height = 'auto';
-      
-      // Set the height to match the content
-      const newHeight = Math.max(editorElement.scrollHeight, editorElement.parentElement?.clientHeight || 0);
-      editorElement.style.height = newHeight + 'px';
-    }
-  }
-  
-  // Load document data
-	onMount(async () => {
-		try {
-      documentData = await get_document(parseInt(documentId));
-      if (documentData) {
-        editorContent = documentData.content || '';
-        lines = editorContent.split('\n');
-        
-        // Check if document is part of a project
-        if (!documentData.project_id) {
-          // If project_id is not in document data, try to get it from the API
-          const projectData = await get_project_from_document(parseInt(documentId));
-          if (projectData && projectData.project_id) {
-            // Add project_id to document data
-            documentData.project_id = projectData.project_id;
-          }
-        }
-        
-        // Load project documents if this document is part of a project
-        await loadProjectDocuments();
-        
-        // Set up auto-save
-        const cleanup = setup_auto_save(documentData, (success) => {
-          // Handle save status if needed
-        });
-        
-        // Initial height adjustment
-        setTimeout(adjustTextareaHeight, 0);
-			} else {
-        error = true;
-      }
-    } catch (e) {
-      console.error('Error loading document:', e);
-      error = true;
-    } finally {
-			loading = false;
-    }
-  });
-  
-  // Update handleInput to also adjust height
-  function handleInput() {
-    if (documentData) {
-      documentData.content = editorContent;
-      
-      // Update lines array for line numbers
-      lines = editorContent.split('\n');
-      
-      // Update active line
-      if (editorElement) {
-        const position = editorElement.selectionStart;
-        const textBeforeCursor = editorContent.substring(0, position);
-        activeLineIndex = (textBeforeCursor.match(/\n/g) || []).length;
-      }
-      
-      // Adjust textarea height
-      adjustTextareaHeight();
-    }
-  }
-
-  // Handle cleanup in onDestroy instead
-	onDestroy(() => {
-    if (documentData) {
-      const cleanup = setup_auto_save(documentData, () => {});
-      if (cleanup) cleanup();
-    }
-  });
-
-  // Toggle cursor prompt visibility
-  function toggleCursorPrompt() {
-    showCursorPrompt = !showCursorPrompt;
-  }
-=======
 	import { page } from '$app/stores';
 	import { get_document, update_document, setup_auto_save, get_project_from_document } from '$lib/ts/document';
 	import { get_project_documents } from '$lib/ts/project';
@@ -1171,7 +847,6 @@
 			if (autoSaveCleanup) autoSaveCleanup();
 		}
 	});
->>>>>>> 02dab3b9
 </script>
 
 <svelte:head>
@@ -1179,521 +854,6 @@
 </svelte:head>
 
 <div class="editor-page">
-<<<<<<< HEAD
-  <div class="background-image" style="background-image: url({backgroundImage})"></div>
-  
-  <!-- Minimal Navbar -->
-  <nav class="navbar">
-    <a href="/drive" class="logo-link" aria-label="Go to Drive">
-      <div class="logo-container">
-        <img src={logo} alt="Vynn Logo" class="logo" />
-        <span class="logo-text">Vynn</span>
-      </div>
-    </a>
-    <div class="spacer"></div>
-    <a href="/profile" class="profile-link" aria-label="Go to Profile">
-      <div class="profile-image"></div>
-    </a>
-  </nav>
-  
-  <!-- Project Document Switcher -->
-  <div class="document-switcher">
-    {#if projectDocuments.length > 0}
-      {#each projectDocuments as doc, i}
-        <button 
-          class="doc-button {doc.id.toString() === documentId ? 'active' : ''}" 
-          on:click={() => switchDocument(doc.id)}
-          aria-label="Switch to {doc.name}"
-          title="{doc.name} (ID: {doc.id})"
-        >
-          {i + 1}
-        </button>
-      {/each}
-    {:else}
-      <!-- Show a single button for standalone documents -->
-      <button 
-        class="doc-button active" 
-        aria-label="Current document"
-      >
-        1
-      </button>
-    {/if}
-  </div>
-  
-  <!-- Editor Container with animation -->
-  <div class="editor-container">
-	{#if loading}
-      <div class="loading">Loading document...</div>
-    {:else if error}
-      <div class="error">Error loading document</div>
-    {:else}
-      <!-- Previous document (for animation) -->
-      {#if isAnimating && previousDocumentContent}
-        <div class="editor-wrapper previous {slideDirection}-exit" style={animationHeight ? `height: ${animationHeight}px` : ''}>
-          <div class="editor-content">
-            <div class="line-numbers">
-              {#each previousDocumentLines as line, i}
-                <div class="line-number {i === previousActiveLineIndex ? 'active' : ''}">{i + 1}</div>
-              {/each}
-            </div>
-            <div class="editor-textarea-static">{previousDocumentContent}</div>
-			</div>
-		</div>
-      {/if}
-      
-      <!-- Current document -->
-      <div class="editor-wrapper current {isAnimating ? `${slideDirection}-enter` : ''}" style={animationHeight ? `height: ${animationHeight}px` : ''}>
-        <div class="editor-content">
-          <div class="line-numbers">
-            {#each lines as line, i}
-              <div class="line-number {i === activeLineIndex ? 'active' : ''}">{i + 1}</div>
-            {/each}
-          </div>
-          <textarea
-            bind:this={editorElement}
-            bind:value={editorContent}
-            on:keydown={handleKeyDown}
-            on:input={handleInput}
-            on:click={handleInput}
-            on:keyup={handleInput}
-            class="editor-textarea"
-            spellcheck="false"
-            autocomplete="off"
-            {...{ autocorrect: "off" } as any}
-            autocapitalize="off"
-          ></textarea>
-				</div>
-			</div>
-    {/if}
-  </div>
-  
-  <!-- Status Bar with Cursor Prompts Toggle -->
-  <div class="status-bar">
-    <div class="mode-indicator">{editorMode}</div>
-    <div class="cursor-position">Line {cursorLine}, Col {cursorColumn}</div>
-    <button class="prompt-toggle" on:click={toggleCursorPrompt}>
-      {showCursorPrompt ? 'Hide' : 'Show'} Prompts
-    </button>
-  </div>
-  
-  <!-- Cursor Prompts Panel -->
-  {#if showCursorPrompt}
-    <div class="cursor-prompts">
-      <div class="cursor-prompts-header">
-        <h4>{editorMode} Mode Commands</h4>
-      </div>
-      <div class="cursor-prompts-list">
-        {#each cursorPrompts[editorMode] as prompt}
-          <div class="prompt-item">
-            <span class="key">{prompt.key}</span>
-            <span class="description">{prompt.description}</span>
-          </div>
-        {/each}
-			</div>
-		</div>
-	{/if}
-</div>
-
-<style>
-  .editor-page {
-    min-height: 100vh;
-    width: 100%;
-    display: flex;
-    flex-direction: column;
-    color: #E5E5E5;
-    position: relative;
-    overflow-y: auto; /* Allow vertical scrolling */
-    padding-bottom: 50px; /* Add space for the fixed status bar */
-  }
-  
-  .background-image {
-    position: fixed;
-    top: 0;
-    left: 0;
-    right: 0;
-    bottom: 0;
-    background-size: cover;
-    background-position: center;
-    filter: blur(8px);
-    transform: scale(1.1);
-    z-index: -1;
-  }
-  
-  .navbar {
-    display: flex;
-    align-items: center;
-    padding: 0.5rem 1rem;
-    background-color: rgba(10, 23, 33, 0.7);
-    backdrop-filter: blur(5px);
-    height: 60px;
-    position: relative;
-    z-index: 2; /* Higher z-index */
-    border-bottom: 1px solid rgba(16, 185, 129, 0.3);
-  }
-  
-  .logo-container {
-    display: flex;
-    align-items: center;
-  }
-  
-  .logo {
-    height: 40px;
-    width: auto;
-  }
-  
-  .logo-link {
-    text-decoration: none;
-  }
-  
-  .logo-text {
-    margin-left: 10px;
-    font-size: 24px;
-    font-weight: bold;
-    color: #E5E5E5;
-    font-family: 'JetBrains Mono', monospace;
-  }
-  
-  .spacer {
-    flex-grow: 1;
-  }
-  
-  .profile-image {
-    width: 36px;
-    height: 36px;
-    border-radius: 50%;
-    background-color: #555;
-    border: 2px solid #10B981;
-  }
-  
-  .editor-container {
-    flex: 1;
-    display: flex;
-    justify-content: center;
-    align-items: flex-start;
-    padding: 2rem 2rem 0 2rem;
-    position: relative;
-    z-index: 1;
-    min-height: 75vh;
-    overflow-y: auto; /* Allow vertical scrolling */
-    max-height: calc(100vh - 150px); /* Limit height to prevent overflow */
-  }
-  
-  .editor-wrapper {
-    position: absolute;
-    width: 90%;
-    max-width: 1400px;
-    background-color: rgba(10, 23, 33, 0.7);
-    backdrop-filter: blur(5px);
-    border-radius: 8px;
-    display: flex;
-    flex-direction: column;
-    border: 1px solid rgba(16, 185, 129, 0.3);
-    box-shadow: 0 0 20px rgba(16, 185, 129, 0.2);
-    transition: transform 0.3s ease, opacity 0.3s ease;
-    left: 0;
-    right: 0;
-    margin: 0 auto;
-  }
-  
-  .editor-wrapper.current {
-    z-index: 1;
-  }
-  
-  .editor-wrapper.previous {
-    z-index: 0;
-  }
-  
-  /* Exit animations */
-  .editor-wrapper.left-exit {
-    animation: slideOutLeft 0.3s forwards;
-  }
-  
-  .editor-wrapper.right-exit {
-    animation: slideOutRight 0.3s forwards;
-  }
-  
-  /* Enter animations */
-  .editor-wrapper.left-enter {
-    animation: slideInRight 0.3s forwards;
-  }
-  
-  .editor-wrapper.right-enter {
-    animation: slideInLeft 0.3s forwards;
-  }
-  
-  .editor-content {
-    display: flex;
-    flex: 1;
-    overflow: visible;
-    min-height: 100%;
-  }
-  
-  .line-numbers {
-    padding: 1.5rem 0.5rem 1.5rem 1rem;
-    background-color: transparent;
-    font-family: 'JetBrains Mono', monospace;
-    font-size: 16px;
-    line-height: 1.5;
-    color: rgba(229, 229, 229, 0.5);
-    text-align: right;
-    min-width: 3rem;
-    user-select: none;
-    position: relative;
-    height: auto;
-  }
-  
-  .line-numbers::before {
-    content: '';
-    position: absolute;
-    top: 0;
-    left: 0;
-    right: 0;
-    bottom: 0;
-    background-color: rgba(10, 23, 33, 0.7);
-    filter: blur(8px);
-    z-index: -1;
-  }
-  
-  .line-number {
-    height: 1.5rem;
-    position: relative;
-    z-index: 1;
-  }
-  
-  .line-number.active {
-    color: #10B981;
-    font-weight: bold;
-  }
-  
-  .editor-textarea {
-    flex: 1;
-    background-color: transparent;
-    color: #E5E5E5;
-    border: none;
-    resize: none;
-    padding: 1.5rem;
-    font-family: 'JetBrains Mono', monospace;
-    font-size: 16px;
-    line-height: 1.5;
-    outline: none;
-    overflow-y: auto; /* Allow vertical scrolling */
-    min-height: 100%;
-  }
-  
-  .editor-textarea-static {
-    flex: 1;
-    background-color: transparent;
-    color: #E5E5E5;
-    padding: 1.5rem;
-    font-family: 'JetBrains Mono', monospace;
-    font-size: 16px;
-    line-height: 1.5;
-    white-space: pre-wrap;
-    overflow-y: hidden;
-    min-height: 100%;
-  }
-  
-  .status-bar {
-    display: flex;
-    justify-content: space-between;
-    padding: 0.5rem 1rem;
-    font-family: 'JetBrains Mono', monospace;
-    font-size: 14px;
-    position: fixed; /* Make it fixed */
-    bottom: 0; /* Position at bottom */
-    left: 0;
-    right: 0;
-    z-index: 10; /* Ensure it's above other content */
-    background-color: rgba(10, 23, 33, 0.9);
-    backdrop-filter: blur(5px);
-    border-top: 1px solid rgba(16, 185, 129, 0.3);
-  }
-  
-  .mode-indicator {
-    font-weight: bold;
-    color: #10B981;
-  }
-  
-  .loading, .error {
-    color: #E5E5E5;
-    font-size: 18px;
-    text-align: center;
-  }
-  
-  .error {
-    color: #EF4444;
-  }
-  
-  /* Update document switcher styles */
-  .document-switcher {
-    display: flex;
-    justify-content: center;
-    gap: 10px;
-    padding: 10px 0;
-    margin-top: 30px;
-    position: relative; /* Add position relative */
-    z-index: 1; /* Lower z-index than navbar */
-  }
-  
-  .doc-button {
-    width: 50px;
-    height: 30px;
-    border-radius: 35%;
-    background-color: rgba(16, 185, 129, 0.2);
-    border: 1px solid rgba(16, 185, 129, 0.5);
-    color: #E5E5E5;
-    font-family: 'JetBrains Mono', monospace;
-    font-size: 14px;
-    font-weight: bold;
-    display: flex;
-    align-items: center;
-    justify-content: center;
-    cursor: pointer;
-    transition: all 0.2s ease;
-  }
-  
-  .doc-button:hover {
-    background-color: rgba(16, 185, 129, 0.4);
-    transform: scale(1.05);
-  }
-  
-  .doc-button.active {
-    background-color: rgba(16, 185, 129, 0.6);
-    border: 2px solid #10B981;
-  }
-  
-  /* Adjust editor container to account for document switcher */
-  .editor-container {
-    padding-top: 1rem;
-  }
-  
-  @keyframes slideOutLeft {
-    0% {
-      transform: translateX(0);
-      opacity: 1;
-    }
-    100% {
-      transform: translateX(-100%);
-      opacity: 0;
-    }
-  }
-  
-  @keyframes slideOutRight {
-    0% {
-      transform: translateX(0);
-      opacity: 1;
-    }
-    100% {
-      transform: translateX(100%);
-      opacity: 0;
-    }
-  }
-  
-  @keyframes slideInRight {
-    0% {
-      transform: translateX(100%);
-      opacity: 0;
-    }
-    100% {
-      transform: translateX(0);
-      opacity: 1;
-    }
-  }
-  
-  @keyframes slideInLeft {
-    0% {
-      transform: translateX(-100%);
-      opacity: 0;
-    }
-    100% {
-      transform: translateX(0);
-      opacity: 1;
-    }
-  }
-  
-  /* Cursor Prompts Styles */
-  .cursor-prompts {
-    position: fixed;
-    right: 20px;
-    bottom: 50px;
-    width: 300px;
-    background-color: rgba(10, 23, 33, 0.9);
-    backdrop-filter: blur(10px);
-    border-radius: 8px;
-    border: 1px solid rgba(16, 185, 129, 0.4);
-    box-shadow: 0 0 15px rgba(16, 185, 129, 0.2);
-    z-index: 100;
-    overflow: hidden;
-    transition: opacity 0.3s ease, transform 0.3s ease;
-  }
-  
-  .cursor-prompts-header {
-    padding: 10px 15px;
-    background-color: rgba(16, 185, 129, 0.2);
-    border-bottom: 1px solid rgba(16, 185, 129, 0.4);
-  }
-  
-  .cursor-prompts-header h4 {
-    margin: 0;
-    color: #10B981;
-    font-size: 16px;
-    font-weight: bold;
-  }
-  
-  .cursor-prompts-list {
-    max-height: 300px;
-    overflow-y: auto;
-    padding: 10px 0;
-  }
-  
-  .prompt-item {
-    display: flex;
-    padding: 8px 15px;
-    border-bottom: 1px solid rgba(255, 255, 255, 0.05);
-  }
-  
-  .prompt-item:last-child {
-    border-bottom: none;
-  }
-  
-  .prompt-item .key {
-    display: inline-block;
-    min-width: 50px;
-    padding: 2px 8px;
-    background-color: rgba(16, 185, 129, 0.2);
-    border: 1px solid rgba(16, 185, 129, 0.4);
-    border-radius: 4px;
-    color: #10B981;
-    font-family: 'JetBrains Mono', monospace;
-    font-size: 12px;
-    font-weight: bold;
-    text-align: center;
-    margin-right: 10px;
-  }
-  
-  .prompt-item .description {
-    color: #E5E5E5;
-    font-size: 14px;
-    display: flex;
-    align-items: center;
-  }
-  
-  .prompt-toggle {
-    background-color: rgba(16, 185, 129, 0.2);
-    border: 1px solid rgba(16, 185, 129, 0.4);
-    border-radius: 4px;
-    color: #10B981;
-    font-size: 12px;
-    padding: 2px 8px;
-    cursor: pointer;
-    transition: all 0.2s ease;
-  }
-  
-  .prompt-toggle:hover {
-    background-color: rgba(16, 185, 129, 0.4);
-  }
-</style> 
-=======
 	<div class="background-image" style="background-image: url({backgroundImage})"></div>
 
 	<!-- Minimal Navbar with fade-in animation -->
@@ -2290,5 +1450,4 @@
 		display: flex;
 		align-items: center;
 	}
-</style>
->>>>>>> 02dab3b9
+</style>