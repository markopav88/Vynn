<script lang="ts">
    import { onMount } from 'svelte';
    import { get_current_user, update_user, upload_profile_image, get_profile_image_url } from '$lib/ts/user';
    import { get_all_commands, get_all_keybindings, add_update_keybinding, delete_keybinding, Command, UserKeybinding } from '$lib/ts/document';
    import Navbar from '$lib/components/Navbar.svelte';
    import profileDefault from '$lib/assets/profile-image.png';
    import '$lib/assets/style/account.css'
    
    let isLoggedIn = true;
    let isLoading = true;
    let isSaving = false;
    let successMessage = '';
    let errorMessage = '';
    
    // User data
    let userId: number;
    let name = '';
    let email = '';
    let password = '';
    let confirmPassword = '';
    
    // Profile image
    let profileImage = profileDefault;
    let imageFile: File | null = null;
    let imagePreview: string | null = null;
    
    // Active tab
    let activeTab = 'profile'; // 'profile' or 'keybindings'
    
    // Keybindings data
    let commands: Command[] = [];
    let userKeybindings: UserKeybinding[] = [];
    let isLoadingKeybindings = false;
    let keybindingsSuccessMessage = '';
    let keybindingsErrorMessage = '';
    let editingKeybinding: number | null = null;
    let newKeybindingValue = '';
    
    // Custom keybinding creation
    let showCustomKeybindingForm = false;
    let customCommandName = '';
    let customCommandDescription = '';
    let customKeybindingValue = '';
    let customCommandAction = 'toggleDarkMode'; // Default action
    let customKeybindings: Command[] = [];
    let nextCustomCommandId = -1; // Negative IDs for custom commands to avoid conflicts with predefined commands
    
    // Available actions for custom keybindings
    const availableActions = [
        { id: 'toggleDarkMode', name: 'Toggle Dark Mode', description: 'Switch between light and dark themes' },
        { id: 'saveAllDocuments', name: 'Save All Documents', description: 'Save all open documents' },
        { id: 'focusSearch', name: 'Focus Search', description: 'Move cursor to search box' },
        { id: 'toggleSplitView', name: 'Toggle Split View', description: 'Switch between single and split view layouts' },
        { id: 'openRecentDocuments', name: 'Show Recent Documents', description: 'Display a list of recently accessed documents' },
        { id: 'formatDocument', name: 'Format Document', description: 'Format the current document' },
        { id: 'findReplace', name: 'Find & Replace', description: 'Open the find and replace dialog' },
        { id: 'toggleSidebar', name: 'Toggle Sidebar', description: 'Show or hide the sidebar' },
        { id: 'newDocument', name: 'New Document', description: 'Create a new document' },
        { id: 'toggleFullscreen', name: 'Toggle Fullscreen', description: 'Enter or exit fullscreen mode' }
    ];
    
    // Suggested custom commands
    const suggestedCommands = [
        {
            name: 'Toggle Dark Mode',
            description: 'Switch between light and dark themes',
            keybinding: 'Ctrl+Shift+D',
            actionId: 'toggleDarkMode'
        },
        {
            name: 'Save All Open Documents',
            description: 'Save all currently open documents',
            keybinding: 'Ctrl+Alt+S',
            actionId: 'saveAllDocuments'
        },
        {
            name: 'Focus Search',
            description: 'Move cursor to search box',
            keybinding: 'Ctrl+Shift+F',
            actionId: 'focusSearch'
        },
        {
            name: 'Split View',
            description: 'Toggle split view for side-by-side editing',
            keybinding: 'Ctrl+Alt+V',
            actionId: 'toggleSplitView'
        },
        {
            name: 'Open Recent Documents',
            description: 'Show a list of recently accessed documents',
            keybinding: 'Ctrl+Shift+R',
            actionId: 'openRecentDocuments'
        }
    ];
    
    // Metadata for custom keybindings (not stored in Command object)
    let customKeybindingsMetadata: Map<number, { actionId: string }> = new Map();
    
    onMount(async () => {
        try {
            const user = await get_current_user();
            if (user) {
                userId = user.id;
                name = user.name;
                email = user.email;
                
                // Set profile image if available
                try {
                    // Create a unique URL with timestamp to prevent caching
                    const timestamp = new Date().getTime();
                    const imageUrl = `${get_profile_image_url(userId)}?t=${timestamp}`;
                    
                    // Check if the image exists
                    const response = await fetch(imageUrl, { method: 'HEAD' });
                    if (response.ok) {
                        profileImage = imageUrl;
                    }
                } catch (error) {
                    console.error('Error checking profile image:', error);
                }
                
                // Load data
                await loadKeybindings();
            } else {
                // Redirect to login if not logged in
                window.location.href = '/login';
            }
        } catch (error) {
            console.error('Error loading user data:', error);
            errorMessage = 'Failed to load user data';
        } finally {
            isLoading = false;
        }
    });
    
    // Handle profile image upload
    function handleFileSelect(event: Event) {
        const input = event.target as HTMLInputElement;
        if (!input.files || input.files.length === 0) {
            return;
        }
        
        const file = input.files[0];
        
        // Check if the file is an image
        if (!file.type.startsWith('image/')) {
            errorMessage = 'Please select an image file';
            return;
        }
        
        // Check file size (max 5MB)
        if (file.size > 5 * 1024 * 1024) {
            errorMessage = 'Image size must be less than 5MB';
            return;
        }
        
        imageFile = file;
        
        // Create a preview
        const reader = new FileReader();
        reader.onload = (e) => {
            imagePreview = e.target?.result as string;
        };
        reader.readAsDataURL(file);
        
        // Clear error message
        errorMessage = '';
    }
    
    // Handle form submission
    async function handleSubmit() {
        try {
            isSaving = true;
            errorMessage = '';
            successMessage = '';
            
            // Validate passwords match if changed
            if (password && password !== confirmPassword) {
                errorMessage = 'Passwords do not match';
                return;
            }

            // Update user information
            if (name && email) {
                const updated = await update_user(name, email, password);
                if (!updated) {
                    errorMessage = 'Failed to update user information';
                    return;
                }
            }
            
            // Upload profile image if selected
            if (imageFile) {
                const uploaded = await upload_profile_image(imageFile);
                if (!uploaded) {
                    errorMessage = 'Failed to upload profile image';
                    return;
                }
                
                // Update the profile image display
                profileImage = imagePreview || profileImage;
            }
            
            // Clear password fields
            password = '';
            confirmPassword = '';
            
            // Show success message
            successMessage = 'Account updated successfully';
            
            // Clear file input
            const fileInput = document.getElementById('profileImageInput') as HTMLInputElement;
            if (fileInput) {
                fileInput.value = '';
            }
            imageFile = null;
            imagePreview = null;
            
        } catch (error) {
            console.error('Error updating account:', error);
            errorMessage = 'An unexpected error occurred';
        } finally {
            isSaving = false;
        }
    }
    
    // Load keybindings data
    async function loadKeybindings() {
        try {
            isLoadingKeybindings = true;
            keybindingsErrorMessage = '';
            
            // Load commands and user keybindings in parallel
            const [cmdResult, keyResult] = await Promise.all([
                get_all_commands(),
                get_all_keybindings()
            ]);
            
            if (cmdResult) {
                commands = cmdResult;
            } else {
                keybindingsErrorMessage = 'Failed to load commands';
            }
            
            if (keyResult) {
                userKeybindings = keyResult;
            } else {
                // If user doesn't have custom keybindings yet, that's fine
                userKeybindings = [];
            }
            
        } catch (error) {
            console.error('Error loading keybindings:', error);
            keybindingsErrorMessage = 'Failed to load keybindings';
        } finally {
            isLoadingKeybindings = false;
        }
    }
    
    // Get the current keybinding for a command
    function getKeybinding(commandId: number): string {
        // First check if the user has a custom keybinding
        const customKeybinding = userKeybindings.find(kb => kb.command_id === commandId);
        if (customKeybinding) {
            return customKeybinding.keybinding;
        }
        
        // Otherwise, return the default keybinding
        const command = commands.find(cmd => cmd.command_id === commandId);
        return command ? command.default_keybinding : '';
    }
    
    // Start editing a keybinding
    function startEditKeybinding(commandId: number) {
        editingKeybinding = commandId;
        newKeybindingValue = getKeybinding(commandId);
    }
    
    // Cancel editing a keybinding
    function cancelEditKeybinding() {
        editingKeybinding = null;
        newKeybindingValue = '';
    }
    
    // Save a keybinding
    async function saveKeybinding(commandId: number) {
        try {
            keybindingsErrorMessage = '';
            keybindingsSuccessMessage = '';
            
            if (!newKeybindingValue.trim()) {
                keybindingsErrorMessage = 'Keybinding cannot be empty';
                return;
            }
            
            const result = await add_update_keybinding(commandId, newKeybindingValue);
            
            if (result) {
                // Update local state
                const existingIndex = userKeybindings.findIndex(kb => kb.command_id === commandId);
                if (existingIndex >= 0) {
                    userKeybindings[existingIndex] = result;
                } else {
                    userKeybindings = [...userKeybindings, result];
                }
                
                keybindingsSuccessMessage = 'Keybinding updated successfully';
                editingKeybinding = null;
                newKeybindingValue = '';
            } else {
                keybindingsErrorMessage = 'Failed to update keybinding';
            }
            
        } catch (error) {
            console.error('Error saving keybinding:', error);
            keybindingsErrorMessage = 'An unexpected error occurred';
        }
    }
    
    // Reset a keybinding to default
    async function resetKeybinding(commandId: number) {
        try {
            keybindingsErrorMessage = '';
            keybindingsSuccessMessage = '';
            
            const result = await delete_keybinding(commandId);
            
            if (result) {
                // Remove from user keybindings
                userKeybindings = userKeybindings.filter(kb => kb.command_id !== commandId);
                
                keybindingsSuccessMessage = 'Keybinding reset to default';
                
                // If we were editing this keybinding, clear the edit state
                if (editingKeybinding === commandId) {
                    editingKeybinding = null;
                    newKeybindingValue = '';
                }
            } else {
                keybindingsErrorMessage = 'Failed to reset keybinding';
            }
            
        } catch (error) {
            console.error('Error resetting keybinding:', error);
            keybindingsErrorMessage = 'An unexpected error occurred';
        }
    }
    
    // Check if a command has a custom keybinding
    function hasCustomKeybinding(commandId: number): boolean {
        return userKeybindings.some(kb => kb.command_id === commandId);
    }
    
    // Format the keybinding for display (e.g., "Ctrl+B" -> "Ctrl + B")
    function formatKeybinding(keybinding: string): string {
        return keybinding.split('+').join(' + ');
    }
    
    // Handle a keydown event in the keybinding input
    function handleKeybindingKeydown(event: KeyboardEvent) {
        event.preventDefault();
        
        const keys: string[] = [];
        
        if (event.ctrlKey) keys.push('Ctrl');
        if (event.shiftKey) keys.push('Shift');
        if (event.altKey) keys.push('Alt');
        if (event.metaKey) keys.push('Meta');
        
        // Add the key if it's not a modifier key
        if (!['Control', 'Shift', 'Alt', 'Meta'].includes(event.key)) {
            // Format the key nicely
            const key = event.key.length === 1 ? event.key.toUpperCase() : event.key;
            keys.push(key);
        }
        
        // Only set the value if there's at least one modifier and one regular key
        if (keys.length > 1) {
            newKeybindingValue = keys.join('+');
        }
    }
    
    // Handle creating a new custom keybinding
    function createCustomKeybinding() {
        if (!customCommandName.trim()) {
            keybindingsErrorMessage = 'Command name cannot be empty';
            return;
        }
        
        if (!customCommandDescription.trim()) {
            keybindingsErrorMessage = 'Command description cannot be empty';
            return;
        }
        
        if (!customKeybindingValue.trim()) {
            keybindingsErrorMessage = 'Keybinding cannot be empty';
            return;
        }
        
        if (!customCommandAction) {
            keybindingsErrorMessage = 'Please select an action for this keybinding';
            return;
        }
        
        // Create new custom command
        const cmdId = nextCustomCommandId;
        const newCommand = new Command(
            cmdId,
            customCommandName,
            customCommandDescription,
            customKeybindingValue
        );
        
        // Add to local custom commands list
        customKeybindings = [...customKeybindings, newCommand];
        
        // Store the action metadata
        customKeybindingsMetadata.set(cmdId, { actionId: customCommandAction });
        
        // Create a user keybinding entry
        const newKeybinding = new UserKeybinding(
            userId,
            cmdId,
            customKeybindingValue
        );
        
        // Add to user keybindings
        userKeybindings = [...userKeybindings, newKeybinding];
        
        // Decrement the next custom command ID (to keep them negative)
        nextCustomCommandId--;
        
        // Reset form
        customCommandName = '';
        customCommandDescription = '';
        customKeybindingValue = '';
        customCommandAction = 'toggleDarkMode'; // Reset to default action
        showCustomKeybindingForm = false;
        
        keybindingsSuccessMessage = 'Custom keybinding created successfully';
    }
    
    // Handle custom keybinding key input
    function handleCustomKeybindingKeydown(event: KeyboardEvent) {
        event.preventDefault();
        
        const keys: string[] = [];
        
        if (event.ctrlKey) keys.push('Ctrl');
        if (event.shiftKey) keys.push('Shift');
        if (event.altKey) keys.push('Alt');
        if (event.metaKey) keys.push('Meta');
        
        // Add the key if it's not a modifier key
        if (!['Control', 'Shift', 'Alt', 'Meta'].includes(event.key)) {
            // Format the key nicely
            const key = event.key.length === 1 ? event.key.toUpperCase() : event.key;
            keys.push(key);
        }
        
        // Only set the value if there's at least one modifier and one regular key
        if (keys.length > 1) {
            customKeybindingValue = keys.join('+');
        }
    }
    
    // Get all commands (predefined + custom)
    function getAllCommands() {
        return [...commands, ...customKeybindings];
    }
    
    // Use a suggested command as a starting point for a custom command
    function useSuggestedCommand(command: { name: string, description: string, keybinding: string, actionId: string }) {
        console.log("Adding suggested command:", command);
        
        // Check if a command with the same name already exists
        const existingCommand = [...commands, ...customKeybindings].find(
            cmd => cmd.command_name.toLowerCase() === command.name.toLowerCase()
        );
        
        if (existingCommand) {
            keybindingsErrorMessage = `A command named "${command.name}" already exists. Please choose a different name.`;
            
            // Scroll to the existing command to show the user
            setTimeout(() => {
                const existingRow = document.querySelector(`.keybinding-row[data-command-id="${existingCommand.command_id}"]`);
                if (existingRow) {
                    existingRow.classList.add('highlight-new-row');
                    existingRow.scrollIntoView({ behavior: 'smooth', block: 'center' });
                    
                    // Remove highlight after animation
                    setTimeout(() => {
                        existingRow.classList.remove('highlight-new-row');
                    }, 2500);
                }
            }, 200);
            
            return;
        }
        
        // Check if the keybinding is already in use
        const existingKeybinding = userKeybindings.find(
            kb => kb.keybinding.toLowerCase() === command.keybinding.toLowerCase()
        );
        
        if (existingKeybinding) {
            // Find the command that uses this keybinding
            const conflictingCommand = [...commands, ...customKeybindings].find(
                cmd => cmd.command_id === existingKeybinding.command_id
            );
            
            if (conflictingCommand) {
                keybindingsErrorMessage = `The keybinding "${command.keybinding}" is already used by "${conflictingCommand.command_name}". Please use a different keybinding.`;
                
                // Scroll to the conflicting command
                setTimeout(() => {
                    const conflictingRow = document.querySelector(`.keybinding-row[data-command-id="${conflictingCommand.command_id}"]`);
                    if (conflictingRow) {
                        conflictingRow.classList.add('highlight-new-row');
                        conflictingRow.scrollIntoView({ behavior: 'smooth', block: 'center' });
                        
                        // Remove highlight after animation
                        setTimeout(() => {
                            conflictingRow.classList.remove('highlight-new-row');
                        }, 2500);
                    }
                }, 200);
                
                return;
            }
        }
        
        // Automatically create the custom keybinding
        
        // Create new custom command with the next negative ID
        const cmdId = nextCustomCommandId;
        
        // Create new custom command
        const newCommand = new Command(
            cmdId,
            command.name,
            command.description,
            command.keybinding
        );
        
        console.log("Created new custom command:", newCommand);
        
        // Add to local custom commands list first
        customKeybindings = [...customKeybindings, newCommand];
        
        // Store the action metadata
        customKeybindingsMetadata.set(cmdId, { actionId: command.actionId });
        
        // Create a user keybinding entry
        const newKeybinding = new UserKeybinding(
            userId,
            cmdId,
            command.keybinding
        );
        
        console.log("Created new keybinding:", newKeybinding);
        
        // Add to user keybindings
        userKeybindings = [...userKeybindings, newKeybinding];
        
        // Decrement the next custom command ID (to keep them negative)
        nextCustomCommandId--;
        
        console.log("Current custom keybindings:", customKeybindings);
        
        // Show success message
        keybindingsSuccessMessage = `Custom keybinding "${command.name}" created successfully`;
        
        // Scroll to the newly added keybinding in the table after a short delay
        // to allow the DOM to update
        setTimeout(() => {
            // Find the newly added custom keybinding row specifically
            const customRow = document.querySelector(`.keybinding-row[data-command-id="${cmdId}"]`);
            
            if (customRow) {
                console.log("Found custom keybinding row, highlighting");
                // Add highlight class to the newly added row
                customRow.classList.add('highlight-new-row');
                
                // Scroll the table to show the new row
                customRow.scrollIntoView({ behavior: 'smooth', block: 'center' });
                
                // Remove the highlight class after animation completes
                setTimeout(() => {
                    customRow.classList.remove('highlight-new-row');
                }, 2500);
            } else {
                console.log("Custom keybinding row not found in DOM");
                
                // As a fallback, try to scroll to the custom keybindings section
                const customSection = document.querySelector('.text-green');
                if (customSection) {
                    customSection.scrollIntoView({ behavior: 'smooth', block: 'start' });
                }
            }
        }, 300);
    }
    
    // Get the action name for a custom keybinding
    function getActionForCommand(commandId: number): string {
        const metadata = customKeybindingsMetadata.get(commandId);
        if (metadata) {
            const action = availableActions.find(a => a.id === metadata.actionId);
            return action ? action.name : 'Unknown Action';
        }
        return 'Unknown Action';
    }
    
    // Get the action ID for a custom keybinding
    function getActionIdForCommand(commandId: number): string {
        const metadata = customKeybindingsMetadata.get(commandId);
        return metadata ? metadata.actionId : 'unknown';
    }
    
    // Handle changing a custom keybinding's action
    function updateCustomKeybindingAction(commandId: number, actionId: string) {
        customKeybindingsMetadata.set(commandId, { actionId });
        keybindingsSuccessMessage = 'Keybinding action updated successfully';
    }
</script>

<svelte:head>
    <title>My Account | Vynn</title>
</svelte:head>

<div class="bg-black min-vh-100 d-flex flex-column">
    <Navbar {isLoggedIn} />
    
    <div class="container py-5">
        <div class="row justify-content-center">
            <div class="col-12 col-lg-8">
                <!-- Tabs navigation -->
                <ul class="nav nav-tabs mb-4">
                    <li class="nav-item">
                        <button 
                            class="nav-link text-white {activeTab === 'profile' ? 'active bg-dark' : ''}" 
                            on:click={() => activeTab = 'profile'}
                        >
                            <i class="bi bi-person me-2"></i> Profile
                        </button>
                    </li>
                    <li class="nav-item">
                        <button 
                            class="nav-link text-white {activeTab === 'keybindings' ? 'active bg-dark' : ''}" 
                            on:click={() => activeTab = 'keybindings'}
                        >
                            <i class="bi bi-keyboard me-2"></i> Keybindings
                        </button>
                    </li>
                </ul>
                
                {#if activeTab === 'profile'}
                    <!-- Profile Tab Content -->
                    <div class="card bg-dark text-white border-0 shadow">
                        <div class="card-body p-4">
                            <h2 class="card-title text-center mb-4">Profile Information</h2>
                            
                            {#if isLoading}
                                <div class="text-center p-4">
                                    <div class="spinner-border text-green" role="status">
                                        <span class="visually-hidden">Loading...</span>
                                    </div>
                                </div>
                            {:else}
                                <!-- Success message -->
                                {#if successMessage}
                                    <div class="alert alert-success mb-4" role="alert">
                                        {successMessage}
                                    </div>
                                {/if}
                                
                                <!-- Error message -->
                                {#if errorMessage}
                                    <div class="alert alert-danger mb-4" role="alert">
                                        {errorMessage}
                                    </div>
                                {/if}
                                
                                <form on:submit|preventDefault={handleSubmit}>
                                    <!-- Profile Image -->
                                    <div class="text-center mb-4">
                                        <div class="position-relative mx-auto" style="width: 150px; height: 150px;">
                                            <img 
                                                src={imagePreview || profileImage} 
                                                alt="Profile" 
                                                class="rounded-circle bg-black"
                                                style="width: 150px; height: 150px; object-fit: cover; border: 3px solid var(--color-primary);"
                                            />
                                            <label 
                                                for="profileImageInput" 
                                                class="position-absolute bottom-0 end-0 bg-dark rounded-circle p-2 cursor-pointer"
                                                style="cursor: pointer;"
                                            >
                                                <i class="bi bi-camera-fill text-green"></i>
                                                <span class="visually-hidden">Change profile picture</span>
                                            </label>
                                        </div>
                                        <input 
                                            type="file" 
                                            id="profileImageInput" 
                                            accept="image/*" 
                                            class="d-none"
                                            on:change={handleFileSelect}
                                        />
                                    </div>
                                    
                                    <!-- Name -->
                                    <div class="mb-3">
                                        <label for="name" class="form-label">Name</label>
                                        <input 
                                            type="text" 
                                            class="form-control bg-black text-white border-secondary" 
                                            id="name" 
                                            bind:value={name} 
                                            required
                                        />
                                    </div>
                                    
                                    <!-- Email -->
                                    <div class="mb-3">
                                        <label for="email" class="form-label">Email</label>
                                        <input 
                                            type="email" 
                                            class="form-control bg-black text-white border-secondary" 
                                            id="email" 
                                            bind:value={email} 
                                            required
                                        />
                                    </div>
                                    
                                    <!-- Password -->
                                    <div class="mb-3">
                                        <label for="password" class="form-label">New Password (leave blank to keep current)</label>
                                        <input 
                                            type="password" 
                                            class="form-control bg-black text-white border-secondary" 
                                            id="password" 
                                            bind:value={password} 
                                        />
                                    </div>
                                    
                                    <!-- Confirm Password -->
                                    <div class="mb-3">
                                        <label for="confirmPassword" class="form-label">Confirm New Password</label>
                                        <input 
                                            type="password" 
                                            class="form-control bg-black text-white border-secondary" 
                                            id="confirmPassword" 
                                            bind:value={confirmPassword} 
                                        />
                                    </div>
                                    
                                    <!-- Submit Button -->
                                    <button 
                                        type="submit" 
                                        class="btn btn-green w-100" 
                                        disabled={isSaving}
                                    >
                                        {#if isSaving}
                                            <span class="spinner-border spinner-border-sm me-2" role="status" aria-hidden="true"></span>
                                            Saving...
                                        {:else}
                                            Save Changes
                                        {/if}
                                    </button>
                                </form>
                            {/if}
                        </div>
                    </div>
                {:else if activeTab === 'keybindings'}
                    <!-- Keybindings Tab Content -->
                    <div class="card bg-dark text-white border-0 shadow">
                        <div class="card-body p-4">
                            <h2 class="card-title text-center mb-4">Customize Keybindings</h2>
                            
                            <p class="text-white-50 mb-4">
                                Customize keybindings for various commands to match your preferences. 
                                To change a keybinding, click the edit button, press the desired key combination, and save.
                                You can also create your own custom keybindings.
                            </p>
                            
                            {#if isLoadingKeybindings}
                                <div class="text-center p-4">
                                    <div class="spinner-border text-green" role="status">
                                        <span class="visually-hidden">Loading...</span>
                                    </div>
                                </div>
                            {:else}
                                <!-- Success message -->
                                {#if keybindingsSuccessMessage}
                                    <div class="alert alert-success mb-4 alert-dismissible fade show" role="alert">
                                        {keybindingsSuccessMessage}
                                        <button type="button" class="btn-close" data-bs-dismiss="alert" aria-label="Close"></button>
                                    </div>
                                {/if}
                                
                                <!-- Error message -->
                                {#if keybindingsErrorMessage}
                                    <div class="alert alert-danger mb-4 alert-dismissible fade show" role="alert">
                                        {keybindingsErrorMessage}
                                        <button type="button" class="btn-close" data-bs-dismiss="alert" aria-label="Close"></button>
                                    </div>
                                {/if}
                                
                                <!-- Add Keybinding Button -->
                                <div class="mb-4">
                                    <button 
                                        class="btn btn-green" 
                                        on:click={() => showCustomKeybindingForm = !showCustomKeybindingForm}
                                    >
                                        <i class="bi bi-plus-circle me-2"></i>
                                        {showCustomKeybindingForm ? 'Cancel' : 'Add Custom Keybinding'}
                                    </button>
                                </div>
                                
                                <!-- Suggested Commands -->
                                <div class="mb-4 suggested-commands">
                                    <h5 class="mb-3">Suggested Commands</h5>
                                    <div class="row row-cols-1 row-cols-md-2 g-3">
                                        {#each suggestedCommands as command}
                                            <div class="col">
                                                <div class="card bg-black border-secondary h-100">
                                                    <div class="card-body">
                                                        <h6 class="card-title d-flex align-items-center">
                                                            {command.name}
                                                        </h6>
                                                        <p class="card-text small text-white-50">{command.description}</p>
                                                        <div class="d-flex align-items-center justify-content-between">
                                                            <span class="badge bg-dark border border-secondary">{command.keybinding}</span>
                                                            <button 
                                                                class="btn btn-sm btn-outline-success" 
                                                                on:click={() => useSuggestedCommand(command)}
                                                                title="Add this keybinding to your list"
                                                            >
                                                                <i class="bi bi-plus-circle me-1"></i> Add
                                                            </button>
                                                        </div>
                                                        <div class="mt-2 small text-muted">
                                                            Action: {command.actionId.replace(/([A-Z])/g, ' $1').trim()}
                                                        </div>
                                                    </div>
                                                </div>
                                            </div>
                                        {/each}
                                    </div>
                                    <div class="text-muted text-center small mt-2">
                                        <i class="bi bi-info-circle me-1"></i> Click "Add" to instantly add a keybinding to your list below
                                    </div>
                                </div>
                                
                                <!-- Custom Keybinding Form -->
                                {#if showCustomKeybindingForm}
                                    <div id="customKeybindingForm" class="card bg-black border-secondary mb-4">
                                        <div class="card-body p-3">
                                            <h5 class="card-title mb-3">Create Custom Keybinding</h5>
                                            
                                            <div class="mb-3">
                                                <label for="customCommandName" class="form-label">Command Name</label>
                                                <input 
                                                    type="text" 
                                                    class="form-control bg-dark text-white border-secondary" 
                                                    id="customCommandName" 
                                                    bind:value={customCommandName}
                                                    placeholder="e.g., Toggle Dark Mode"
                                                    required
                                                />
                                            </div>
                                            
                                            <div class="mb-3">
                                                <label for="customCommandDescription" class="form-label">Command Description</label>
                                                <input 
                                                    type="text" 
                                                    class="form-control bg-dark text-white border-secondary" 
                                                    id="customCommandDescription" 
                                                    bind:value={customCommandDescription}
                                                    placeholder="e.g., Switch between light and dark themes"
                                                    required
                                                />
                                            </div>
                                            
                                            <div class="mb-3">
                                                <label for="customCommandAction" class="form-label">Action</label>
                                                <select 
                                                    class="form-select bg-dark text-white border-secondary" 
                                                    id="customCommandAction" 
                                                    bind:value={customCommandAction}
                                                    required
                                                >
                                                    {#each availableActions as action}
                                                        <option value={action.id}>{action.name} - {action.description}</option>
                                                    {/each}
                                                </select>
                                                <small class="form-text text-muted">Select what this keybinding will do when activated</small>
                                            </div>
                                            
                                            <div class="mb-3">
                                                <label for="customKeybindingValue" class="form-label">Keybinding</label>
                                                <input 
                                                    type="text" 
                                                    class="form-control bg-dark text-white border-secondary" 
                                                    id="customKeybindingValue" 
                                                    bind:value={customKeybindingValue}
                                                    placeholder="Press keys..."
                                                    on:keydown={handleCustomKeybindingKeydown}
                                                    readonly
                                                    required
                                                />
                                                <small class="form-text text-muted">Press a key combination (e.g., Ctrl+Shift+D)</small>
                                            </div>
                                            
                                            <button 
                                                class="btn btn-green" 
                                                on:click={createCustomKeybinding}
                                            >
                                                <i class="bi bi-save me-2"></i>
                                                Create Keybinding
                                            </button>
                                        </div>
                                    </div>
                                {/if}
                                
                                <!-- Keybindings table with max height for scrolling -->
                                <div class="table-responsive keybindings-table" style="max-height: 500px; overflow-y: auto;">
                                    <!-- Debug counts to ensure commands are being added -->
                                    <div class="text-muted mb-2 small">
                                        Total commands: {commands.length + customKeybindings.length} 
                                        (System: {commands.length}, Custom: {customKeybindings.length})
                                    </div>
                                    
                                    <table class="table table-dark table-hover">
                                        <thead style="position: sticky; top: 0; z-index: 1;">
                                            <tr class="bg-dark">
                                                <th>Command</th>
                                                <th>Description</th>
                                                <th>Keybinding</th>
                                                <th>Action</th>
                                                <th>Controls</th>
                                            </tr>
                                        </thead>
                                        <tbody>
                                            {#if customKeybindings.length > 0}
                                                <!-- Custom keybindings section -->
                                                <tr class="border-bottom border-secondary">
                                                    <td colspan="5" class="text-center bg-dark">
                                                        <strong class="text-green">Custom Keybindings</strong>
                                                    </td>
                                                </tr>
                                                
                                                {#each customKeybindings as command}
                                                    <tr class="keybinding-row custom-keybinding" data-command-id={command.command_id}>
                                                        <td>
                                                            {command.command_name}
                                                            <span class="badge rounded-pill bg-primary ms-2">Custom</span>
                                                        </td>
                                                        <td>{command.command_description}</td>
                                                        <td>
                                                            {#if editingKeybinding === command.command_id}
                                                                <input 
                                                                    type="text" 
                                                                    class="form-control bg-black text-white border-secondary" 
                                                                    bind:value={newKeybindingValue}
                                                                    placeholder="Press keys..."
                                                                    on:keydown={handleKeybindingKeydown}
                                                                    readonly
                                                                />
                                                            {:else}
                                                                <span class="text-green">
                                                                    {formatKeybinding(command.default_keybinding)}
                                                                </span>
                                                            {/if}
                                                        </td>
                                                        <td>
                                                            <select 
                                                                class="form-select form-select-sm bg-dark text-white border-secondary" 
                                                                value={getActionIdForCommand(command.command_id)}
                                                                on:change={(e) => updateCustomKeybindingAction(command.command_id, e.currentTarget.value)}
                                                            >
                                                                {#each availableActions as action}
                                                                    <option value={action.id}>{action.name}</option>
                                                                {/each}
                                                            </select>
                                                        </td>
                                                        <td>
                                                            {#if editingKeybinding === command.command_id}
                                                                <div class="btn-group btn-group-sm">
                                                                    <button 
                                                                        class="btn btn-success" 
                                                                        on:click={() => saveKeybinding(command.command_id)}
                                                                    >
                                                                        <i class="bi bi-check"></i>
                                                                    </button>
                                                                    <button 
                                                                        class="btn btn-danger" 
                                                                        on:click={cancelEditKeybinding}
                                                                    >
                                                                        <i class="bi bi-x"></i>
                                                                    </button>
                                                                </div>
                                                            {:else}
                                                                <div class="btn-group btn-group-sm">
                                                                    <button 
                                                                        class="btn btn-outline-light" 
                                                                        title="Edit keybinding"
                                                                        on:click={() => startEditKeybinding(command.command_id)}
                                                                    >
                                                                        <i class="bi bi-pencil"></i>
                                                                    </button>
                                                                    <button 
                                                                        class="btn btn-outline-danger" 
                                                                        title="Remove custom keybinding"
                                                                        on:click={() => resetKeybinding(command.command_id)}
                                                                    >
                                                                        <i class="bi bi-trash"></i>
                                                                    </button>
                                                                </div>
                                                            {/if}
                                                        </td>
                                                    </tr>
                                                {/each}
                                                
                                                <!-- System keybindings separator -->
                                                <tr class="border-bottom border-secondary">
                                                    <td colspan="5" class="text-center bg-dark">
                                                        <strong>System Keybindings</strong>
                                                    </td>
                                                </tr>
                                            {/if}
                                            
                                            {#each commands as command}
                                                <tr class="keybinding-row" data-command-id={command.command_id}>
                                                    <td>
                                                        {command.command_name}
                                                    </td>
                                                    <td>{command.command_description}</td>
                                                    <td>
                                                        {#if editingKeybinding === command.command_id}
                                                            <input 
                                                                type="text" 
                                                                class="form-control bg-black text-white border-secondary" 
                                                                bind:value={newKeybindingValue}
                                                                placeholder="Press keys..."
                                                                on:keydown={handleKeybindingKeydown}
                                                                readonly
                                                            />
                                                        {:else}
                                                            <span class="{hasCustomKeybinding(command.command_id) ? 'text-green' : ''}">
                                                                {formatKeybinding(getKeybinding(command.command_id))}
                                                            </span>
                                                            {#if hasCustomKeybinding(command.command_id)}
                                                                <span class="badge rounded-pill bg-green ms-2">Custom</span>
                                                            {/if}
                                                        {/if}
                                                    </td>
                                                    <td>
                                                        <span class="text-muted small">System action</span>
                                                    </td>
                                                    <td>
                                                        {#if editingKeybinding === command.command_id}
                                                            <div class="btn-group btn-group-sm">
                                                                <button 
                                                                    class="btn btn-success" 
                                                                    aria-label="Close"
                                                                    on:click={() => saveKeybinding(command.command_id)}
                                                                >
                                                                    <i class="bi bi-check"></i>
                                                                </button>
                                                                <button 
                                                                    class="btn btn-danger" 
                                                                    aria-label="Close"
                                                                    on:click={cancelEditKeybinding}
                                                                >
                                                                    <i class="bi bi-x"></i>
                                                                </button>
                                                            </div>
                                                        {:else}
                                                            <div class="btn-group btn-group-sm">
                                                                <button 
                                                                    class="btn btn-outline-light" 
                                                                    title="Edit keybinding"
                                                                    aria-label="Close"
                                                                    on:click={() => startEditKeybinding(command.command_id)}
                                                                >
                                                                    <i class="bi bi-pencil"></i>
                                                                </button>
                                                                {#if hasCustomKeybinding(command.command_id)}
                                                                    <button 
                                                                        class="btn btn-outline-danger" 
                                                                        title="Reset to default"
                                                                        aria-label="Close"
                                                                        on:click={() => resetKeybinding(command.command_id)}
                                                                    >
                                                                        <i class="bi bi-arrow-counterclockwise"></i>
                                                                    </button>
                                                                {/if}
                                                            </div>
                                                        {/if}
                                                    </td>
                                                </tr>
                                            {/each}
                                        </tbody>
                                    </table>
                                </div>
                            {/if}
                        </div>
                    </div>
                {/if}
                
                <!-- Account Links -->
                <div class="card bg-dark text-white border-0 shadow mt-4">
                    <div class="card-body p-4">
                        <h3 class="card-title mb-3">Account Management</h3>
                        
                        <div class="list-group list-group-flush bg-dark">
                            <a href="/drive" class="list-group-item list-group-item-action bg-dark text-white border-secondary">
                                <i class="bi bi-folder me-2"></i> My Documents & Projects
                            </a>
                            <a href="/document" class="list-group-item list-group-item-action bg-dark text-white border-secondary">
                                <i class="bi bi-file-earmark-text me-2"></i> Recent Documents
                            </a>
                            <button class="list-group-item list-group-item-action bg-dark text-danger border-secondary">
                                <i class="bi bi-trash me-2"></i> Delete Account
                            </button>
                        </div>
                    </div>
                </div>
            </div>
        </div>
    </div>
<<<<<<< HEAD
</div>

<style>
    :global(:root) {
        --color-primary: #10b981;
        --color-primary-dark: #059669;
        --color-primary-light: #34d399;
        --color-background: #121212;
        --color-background-rgb: 18, 18, 18;
    }
    
    :global(.btn-green) {
        background-color: var(--color-primary);
        border-color: var(--color-primary);
        color: white;
    }
    
    :global(.btn-green:hover) {
        background-color: var(--color-primary-dark);
        border-color: var(--color-primary-dark);
        color: white;
    }
    
    :global(.text-green) {
        color: var(--color-primary) !important;
    }
    
    .list-group-item:hover {
        background-color: rgba(255, 255, 255, 0.05) !important;
    }
    
    /* Nav tabs styling */
    .nav-tabs {
        border-bottom-color: #343a40;
    }
    
    .nav-tabs .nav-link {
        border: 1px solid transparent;
        border-top-left-radius: 0.25rem;
        border-top-right-radius: 0.25rem;
        color: #6c757d;
    }
    
    .nav-tabs .nav-link:hover {
        border-color: #343a40 #343a40 #343a40;
        color: var(--color-primary);
    }
    
    .nav-tabs .nav-link.active {
        color: var(--color-primary);
        background-color: #212529;
        border-color: #343a40 #343a40 #212529;
    }
    
    /* Badge styling */
    .bg-green {
        background-color: var(--color-primary) !important;
    }
    
    /* Table styling */
    .table-responsive {
        scrollbar-width: thin;
        scrollbar-color: var(--color-primary) #343a40;
    }
    
    .table-responsive::-webkit-scrollbar {
        width: 8px;
        height: 8px;
    }
    
    .table-responsive::-webkit-scrollbar-track {
        background: #343a40;
        border-radius: 4px;
    }
    
    .table-responsive::-webkit-scrollbar-thumb {
        background-color: var(--color-primary);
        border-radius: 4px;
    }
    
    thead.sticky-top {
        position: sticky;
        top: 0;
        z-index: 1;
    }
    
    /* Custom keybinding form */
    .card.bg-black {
        background-color: #121212;
    }
    
    /* Suggested commands styling */
    .suggested-commands .card {
        transition: transform 0.2s, box-shadow 0.2s;
        height: 100%;
    }
    
    .suggested-commands .card:hover {
        transform: translateY(-2px);
        box-shadow: 0 4px 8px rgba(0, 0, 0, 0.3);
        border-color: var(--color-primary) !important;
    }
    
    .suggested-commands .card-title {
        font-weight: 600;
        color: var(--color-primary-light);
    }
    
    .suggested-commands .badge {
        font-family: monospace;
        letter-spacing: 0.5px;
        background-color: #1a1a1a;
        padding: 6px 8px;
    }
    
    .suggested-commands .btn-outline-success {
        border-color: var(--color-primary);
        color: var(--color-primary);
    }
    
    .suggested-commands .btn-outline-success:hover {
        background-color: var(--color-primary);
        color: white;
        border-color: var(--color-primary);
    }
    
    /* Keybindings table styling */
    .keybindings-table tr.keybinding-row {
        transition: background-color 0.3s ease;
    }
    
    .keybindings-table tr[data-command-id^="-"] td:first-child {
        border-left: 3px solid var(--color-primary);
    }
    
    /* Custom keybindings styling */
    .keybindings-table tr.custom-keybinding {
        background-color: rgba(16, 185, 129, 0.05);
    }
    
    .keybindings-table tr.custom-keybinding:hover {
        background-color: rgba(16, 185, 129, 0.1);
    }
    
    .keybindings-table .custom-keybinding td:first-child {
        border-left: 3px solid var(--color-primary);
    }
    
    /* Section headers in table */
    .keybindings-table tr.border-bottom.border-secondary td {
        padding: 10px;
        font-size: 0.9rem;
        letter-spacing: 0.5px;
        text-transform: uppercase;
    }
    
    /* Highlight newly added keybinding */
    @keyframes highlight-row {
        0% { background-color: rgba(16, 185, 129, 0.3); }
        50% { background-color: rgba(16, 185, 129, 0.2); }
        100% { background-color: transparent; }
    }
    
    .keybindings-table tr.custom-keybinding.highlight-new-row {
        animation: highlight-row 2.5s ease-out;
        background-color: rgba(16, 185, 129, 0.05);
    }
    
    .highlight-new-row {
        animation: highlight-row 2.5s ease-out;
    }
</style>
=======
</div>
>>>>>>> 1df187b4
<|MERGE_RESOLUTION|>--- conflicted
+++ resolved
@@ -1131,7 +1131,6 @@
             </div>
         </div>
     </div>
-<<<<<<< HEAD
 </div>
 
 <style>
@@ -1303,7 +1302,4 @@
     .highlight-new-row {
         animation: highlight-row 2.5s ease-out;
     }
-</style>
-=======
-</div>
->>>>>>> 1df187b4
+</style>